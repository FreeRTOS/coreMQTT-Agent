/*
 * MQTTAgent v1.1.0
 * Copyright (C) 2020 Amazon.com, Inc. or its affiliates.  All Rights Reserved.
 *
 * Permission is hereby granted, free of charge, to any person obtaining a copy of
 * this software and associated documentation files (the "Software"), to deal in
 * the Software without restriction, including without limitation the rights to
 * use, copy, modify, merge, publish, distribute, sublicense, and/or sell copies of
 * the Software, and to permit persons to whom the Software is furnished to do so,
 * subject to the following conditions:
 *
 * The above copyright notice and this permission notice shall be included in all
 * copies or substantial portions of the Software.
 *
 * THE SOFTWARE IS PROVIDED "AS IS", WITHOUT WARRANTY OF ANY KIND, EXPRESS OR
 * IMPLIED, INCLUDING BUT NOT LIMITED TO THE WARRANTIES OF MERCHANTABILITY, FITNESS
 * FOR A PARTICULAR PURPOSE AND NONINFRINGEMENT. IN NO EVENT SHALL THE AUTHORS OR
 * COPYRIGHT HOLDERS BE LIABLE FOR ANY CLAIM, DAMAGES OR OTHER LIABILITY, WHETHER
 * IN AN ACTION OF CONTRACT, TORT OR OTHERWISE, ARISING FROM, OUT OF OR IN
 * CONNECTION WITH THE SOFTWARE OR THE USE OR OTHER DEALINGS IN THE SOFTWARE.
 */

/**
 * @file mqtt_agent_utest.c
 * @brief Unit tests for functions in mqtt_agent_utest.h
 */
#include <string.h>
#include <stdbool.h>

#include "unity.h"

/* Include paths for public enums, structures, and macros. */
#include "mqtt_agent.h"
#include "mock_core_mqtt.h"
#include "mock_core_mqtt_state.h"
#include "mock_mqtt_agent_command_functions.h"


/**
 * @brief The agent messaging context.
 */
struct AgentMessageContext
{
    Command_t * pSentCommand;
};

/**
 * @brief Command callback context.
 */
struct CommandContext
{
    MQTTStatus_t returnStatus;
};

/**
 * @brief Time at the beginning of each test. Note that this is not updated with
 * a real clock. Instead, we simply increment this variable.
 */
static uint32_t globalEntryTime = 0;

/**
 * @brief The number of times the release command function is called.
 */
static uint32_t commandReleaseCallCount = 0;

/**
 * @brief Message context to use for tests.
 */
static AgentMessageContext_t globalMessageContext;

/**
 * @brief Command struct pointer to return from mocked getCommand.
 */
static Command_t * pCommandToReturn;

/**
 * @brief Mock Counter variable to check callback is called on command completion.
 */
static uint32_t commandCompleteCallbackCount;

/**
 * @brief Mock Counter variable to check callback is called when incoming publish is received.
 */
static uint32_t publishCallbackCount;

/**
 * @brief Mock packet type to be used for testing all the received packet types via mqttEventcallback.
 */
static uint8_t packetType;

/**
 * @brief Mock packet identifier to be used for acknowledging received packets via mqttEventcallback.
 */
static uint16_t packetIdentifier;

/* ============================   UNITY FIXTURES ============================ */

/* Called before each test method. */
void setUp()
{
    globalEntryTime = 0;
    commandReleaseCallCount = 0;
    publishCallbackCount = 0;
    globalMessageContext.pSentCommand = NULL;
    pCommandToReturn = NULL;
    commandCompleteCallbackCount = 0;
    packetIdentifier = 1U;
}

/* Called after each test method. */
void tearDown()
{
}

/* Called at the beginning of the whole suite. */
void suiteSetUp()
{
}

/* Called at the end of the whole suite. */
int suiteTearDown( int numFailures )
{
    return numFailures;
}

/* ========================================================================== */

/**
 * @brief A mocked send function to send commands to the agent.
 */
static bool stubSend( AgentMessageContext_t * pMsgCtx,
                      const void * pData,
                      uint32_t blockTimeMs )
{
    Command_t ** pCommandToSend = ( Command_t ** ) pData;

    pMsgCtx->pSentCommand = *pCommandToSend;
    return true;
}

/**
 * @brief A mocked send function to send commands to the agent.
 * Returns failure.
 */
static bool stubSendFail( AgentMessageContext_t * pMsgCtx,
                          const void * pData,
                          uint32_t blockTimeMs )
{
    ( void ) pMsgCtx;
    ( void ) pData;
    ( void ) blockTimeMs;
    return false;
}

/**
 * @brief A mocked receive function for the agent to receive commands.
 */
static bool stubReceive( AgentMessageContext_t * pMsgCtx,
                         void * pBuffer,
                         uint32_t blockTimeMs )
{
    Command_t ** pCommandToReceive = ( Command_t ** ) pBuffer;

    *pCommandToReceive = pMsgCtx->pSentCommand;
    return true;
}

/**
 * @brief A mocked function to obtain an allocated command.
 */
static Command_t * stubGetCommand( uint32_t blockTimeMs )
{
    return pCommandToReturn;
}

/**
 * @brief A mocked function to release an allocated command.
 */
static bool stubReleaseCommand( Command_t * pCommandToRelease )
{
    ( void ) pCommandToRelease;
    commandReleaseCallCount++;
    return true;
}

/**
 * @brief A mock publish callback function.
 */
static void stubPublishCallback( MQTTAgentContext_t * pMqttAgentContext,
                                 uint16_t packetId,
                                 MQTTPublishInfo_t * pPublishInfo )
{
    ( void ) pMqttAgentContext;
    ( void ) packetId;
    ( void ) pPublishInfo;

    publishCallbackCount++;
}

static void stubCompletionCallback( void * pCommandCompletionContext,
                                    MQTTAgentReturnInfo_t * pReturnInfo )
{
    CommandContext_t * pCastContext;

    pCastContext = ( CommandContext_t * ) pCommandCompletionContext;

    if( pCastContext != NULL )
    {
        pCastContext->returnStatus = pReturnInfo->returnCode;
    }

    commandCompleteCallbackCount++;
}

/**
 * @brief A mocked timer query function that increments on every call.
 */
static uint32_t stubGetTime( void )
{
    return globalEntryTime++;
}

/**
 * @brief A stub for MQTT_Init function to be used to initialize the event callback.
 */
static MQTTStatus_t MQTT_Init_CustomStub( MQTTContext_t * pContext,
                                          const TransportInterface_t * pTransport,
                                          MQTTGetCurrentTimeFunc_t getTimeFunc,
                                          MQTTEventCallback_t userCallback,
                                          const MQTTFixedBuffer_t * pNetworkBuffer,
                                          int numCalls )
{
    pContext->connectStatus = MQTTNotConnected;
    pContext->transportInterface = *pTransport;
    pContext->getTime = getTimeFunc;
    pContext->appCallback = userCallback;
    pContext->networkBuffer = *pNetworkBuffer;
    pContext->nextPacketId = 1;
    return MQTTSuccess;
}

/**
 * @brief A stub for MQTT_ProcessLoop function to be used to test the event callback.
 */
MQTTStatus_t MQTT_ProcessLoop_CustomStub( MQTTContext_t * pContext,
                                          uint32_t timeoutMs,
                                          int numCalls )
{
    MQTTPacketInfo_t packetInfo = { 0 };
    MQTTDeserializedInfo_t deserializedInfo = { 0 };
    MQTTAgentContext_t * pMqttAgentContext;

    packetInfo.type = packetType;
    deserializedInfo.packetIdentifier = packetIdentifier;

    pContext->appCallback( pContext, &packetInfo, &deserializedInfo );
    pMqttAgentContext = ( MQTTAgentContext_t * ) pContext;
    pMqttAgentContext->packetReceivedInLoop = false;

    return MQTTSuccess;
}

/**
 * @brief Function to initialize MQTT Agent Context to valid parameters.
 */
static void setupAgentContext( MQTTAgentContext_t * pAgentContext )
{
    AgentMessageInterface_t messageInterface = { 0 };
    MQTTFixedBuffer_t networkBuffer = { 0 };
    TransportInterface_t transportInterface = { 0 };
    void * incomingPacketContext = NULL;
    MQTTStatus_t mqttStatus;

    messageInterface.pMsgCtx = &globalMessageContext;
    messageInterface.send = stubSend;
    messageInterface.recv = stubReceive;
    messageInterface.releaseCommand = stubReleaseCommand;
    messageInterface.getCommand = stubGetCommand;

    MQTT_Init_Stub( MQTT_Init_CustomStub );
    mqttStatus = MQTTAgent_Init( pAgentContext,
                                 &messageInterface,
                                 &networkBuffer,
                                 &transportInterface,
                                 stubGetTime,
                                 stubPublishCallback,
                                 incomingPacketContext );
    TEST_ASSERT_EQUAL( MQTTSuccess, mqttStatus );
    /* Set packet ID nonzero to indicate initialization. */
    pAgentContext->mqttContext.nextPacketId = 1U;
}

/**
 * @brief Helper function to test API functions of the form
 * MQTTStatus_t func( MQTTAgentContext_t *, CommandInfo_t * )
 * for invalid parameters.
 *
 * @param[in] FuncToTest Pointer to function to test.
 * @param[in] pFuncName String of function name to print for error messages.
 */
static void invalidParamsTestFunc( MQTTStatus_t ( *FuncToTest )( MQTTAgentContext_t *, CommandInfo_t * ),
                                   const char * pFuncName )
{
    MQTTAgentContext_t agentContext = { 0 };
    MQTTStatus_t mqttStatus;
    CommandInfo_t commandInfo = { 0 };

    setupAgentContext( &agentContext );

    /* Test for NULL parameters. */
    mqttStatus = ( FuncToTest ) ( &agentContext, NULL );
    TEST_ASSERT_EQUAL_MESSAGE( MQTTBadParameter, mqttStatus, pFuncName );

    mqttStatus = ( FuncToTest ) ( NULL, &commandInfo );
    TEST_ASSERT_EQUAL_MESSAGE( MQTTBadParameter, mqttStatus, pFuncName );

    /* Various NULL parameters for the agent interface. */
    agentContext.agentInterface.send = NULL;
    mqttStatus = ( FuncToTest ) ( &agentContext, &commandInfo );
    TEST_ASSERT_EQUAL_MESSAGE( MQTTBadParameter, mqttStatus, pFuncName );

    agentContext.agentInterface.send = stubSend;
    agentContext.agentInterface.recv = NULL;
    mqttStatus = ( FuncToTest ) ( &agentContext, &commandInfo );
    TEST_ASSERT_EQUAL_MESSAGE( MQTTBadParameter, mqttStatus, pFuncName );

    agentContext.agentInterface.recv = stubReceive;
    agentContext.agentInterface.getCommand = NULL;
    mqttStatus = ( FuncToTest ) ( &agentContext, &commandInfo );
    TEST_ASSERT_EQUAL_MESSAGE( MQTTBadParameter, mqttStatus, pFuncName );

    agentContext.agentInterface.getCommand = stubGetCommand;
    agentContext.agentInterface.releaseCommand = NULL;
    mqttStatus = ( FuncToTest ) ( &agentContext, &commandInfo );
    TEST_ASSERT_EQUAL_MESSAGE( MQTTBadParameter, mqttStatus, pFuncName );

    agentContext.agentInterface.releaseCommand = stubReleaseCommand;
    agentContext.agentInterface.pMsgCtx = NULL;
    mqttStatus = ( FuncToTest ) ( &agentContext, &commandInfo );
    TEST_ASSERT_EQUAL_MESSAGE( MQTTBadParameter, mqttStatus, pFuncName );

    agentContext.agentInterface.pMsgCtx = &globalMessageContext;
    /* Invalid packet ID to indicate uninitialized context. */
    agentContext.mqttContext.nextPacketId = MQTT_PACKET_ID_INVALID;
    mqttStatus = ( FuncToTest ) ( &agentContext, &commandInfo );
    TEST_ASSERT_EQUAL_MESSAGE( MQTTBadParameter, mqttStatus, pFuncName );
}

/* ========================================================================== */

/**
 * @brief Test that MQTTAgent_Init is able to update the context object correctly.
 */

void test_MQTTAgent_Init_Happy_Path( void )
{
    MQTTAgentContext_t mqttAgentContext;
    AgentMessageInterface_t msgInterface = { 0 };
    MQTTFixedBuffer_t networkBuffer = { 0 };
    TransportInterface_t transportInterface = { 0 };
    void * incomingPacketContext;
    AgentMessageContext_t msg;
    MQTTStatus_t mqttStatus;

    msgInterface.pMsgCtx = &msg;
    msgInterface.send = stubSend;
    msgInterface.recv = stubReceive;
    msgInterface.releaseCommand = stubReleaseCommand;
    msgInterface.getCommand = stubGetCommand;

    MQTT_Init_ExpectAnyArgsAndReturn( MQTTSuccess );
    mqttStatus = MQTTAgent_Init( &mqttAgentContext, &msgInterface, &networkBuffer, &transportInterface, stubGetTime, stubPublishCallback, incomingPacketContext );
    TEST_ASSERT_EQUAL( MQTTSuccess, mqttStatus );
    TEST_ASSERT_EQUAL_PTR( stubPublishCallback, mqttAgentContext.pIncomingCallback );
    TEST_ASSERT_EQUAL_PTR( incomingPacketContext, mqttAgentContext.pIncomingCallbackContext );
    TEST_ASSERT_EQUAL_MEMORY( &msgInterface, &mqttAgentContext.agentInterface, sizeof( msgInterface ) );
}

/**
 * @brief Test that any NULL parameter causes MQTTAgent_Init to return MQTTBadParameter.
 */
void test_MQTTAgent_Init_Invalid_Params( void )
{
    MQTTAgentContext_t mqttAgentContext;
    AgentMessageInterface_t msgInterface = { 0 };
    MQTTFixedBuffer_t networkBuffer = { 0 };
    TransportInterface_t transportInterface = { 0 };
    IncomingPublishCallback_t incomingCallback = stubPublishCallback;
    void * incomingPacketContext;
    AgentMessageContext_t msg;
    MQTTStatus_t mqttStatus;

    msgInterface.pMsgCtx = &msg;
    msgInterface.send = stubSend;
    msgInterface.recv = stubReceive;
    msgInterface.getCommand = stubGetCommand;
    msgInterface.releaseCommand = stubReleaseCommand;

    /* Check that MQTTBadParameter is returned if any NULL parameters are passed. */
    mqttStatus = MQTTAgent_Init( NULL, &msgInterface, &networkBuffer, &transportInterface, stubGetTime, incomingCallback, incomingPacketContext );
    TEST_ASSERT_EQUAL( MQTTBadParameter, mqttStatus );

    mqttStatus = MQTTAgent_Init( &mqttAgentContext, NULL, &networkBuffer, &transportInterface, stubGetTime, incomingCallback, incomingPacketContext );
    TEST_ASSERT_EQUAL( MQTTBadParameter, mqttStatus );

    mqttStatus = MQTTAgent_Init( &mqttAgentContext, &msgInterface, &networkBuffer, NULL, stubGetTime, incomingCallback, incomingPacketContext );
    TEST_ASSERT_EQUAL( MQTTBadParameter, mqttStatus );

    /* Test if NULL is passed for any of the function pointers. */
    mqttStatus = MQTTAgent_Init( &mqttAgentContext, &msgInterface, &networkBuffer, &transportInterface, stubGetTime, NULL, incomingPacketContext );
    TEST_ASSERT_EQUAL( MQTTBadParameter, mqttStatus );

    mqttStatus = MQTTAgent_Init( &mqttAgentContext, &msgInterface, &networkBuffer, &transportInterface, NULL, incomingCallback, incomingPacketContext );
    TEST_ASSERT_EQUAL( MQTTBadParameter, mqttStatus );

    msgInterface.pMsgCtx = NULL;
    mqttStatus = MQTTAgent_Init( &mqttAgentContext, &msgInterface, &networkBuffer, &transportInterface, stubGetTime, incomingCallback, incomingPacketContext );
    TEST_ASSERT_EQUAL( MQTTBadParameter, mqttStatus );

    msgInterface.pMsgCtx = &msg;
    msgInterface.send = NULL;
    mqttStatus = MQTTAgent_Init( &mqttAgentContext, &msgInterface, &networkBuffer, &transportInterface, stubGetTime, incomingCallback, incomingPacketContext );
    TEST_ASSERT_EQUAL( MQTTBadParameter, mqttStatus );

    msgInterface.send = stubSend;
    msgInterface.recv = NULL;
    mqttStatus = MQTTAgent_Init( &mqttAgentContext, &msgInterface, &networkBuffer, &transportInterface, stubGetTime, incomingCallback, incomingPacketContext );
    TEST_ASSERT_EQUAL( MQTTBadParameter, mqttStatus );

    msgInterface.recv = stubReceive;
    msgInterface.releaseCommand = NULL;
    mqttStatus = MQTTAgent_Init( &mqttAgentContext, &msgInterface, &networkBuffer, &transportInterface, stubGetTime, incomingCallback, incomingPacketContext );
    TEST_ASSERT_EQUAL( MQTTBadParameter, mqttStatus );

    msgInterface.releaseCommand = stubReleaseCommand;
    msgInterface.getCommand = NULL;
    mqttStatus = MQTTAgent_Init( &mqttAgentContext, &msgInterface, &networkBuffer, &transportInterface, stubGetTime, incomingCallback, incomingPacketContext );
    TEST_ASSERT_EQUAL( MQTTBadParameter, mqttStatus );

    msgInterface.getCommand = stubGetCommand;

    /* MQTT_Init() should check the network buffer. */
    MQTT_Init_ExpectAnyArgsAndReturn( MQTTBadParameter );
    mqttStatus = MQTTAgent_Init( &mqttAgentContext, &msgInterface, NULL, &transportInterface, stubGetTime, incomingCallback, incomingPacketContext );
    TEST_ASSERT_EQUAL( MQTTBadParameter, mqttStatus );
}

/**
 * @brief Test that any NULL parameter causes MQTTAgent_ResumeSession to return MQTTBadParameter.
 */
void test_MQTTAgent_ResumeSession_Invalid_Params( void )
{
    bool sessionPresent = true;
    MQTTStatus_t mqttStatus;

    MQTTAgentContext_t mqttAgentContext;

    setupAgentContext( &mqttAgentContext );

    /* Check that MQTTBadParameter is returned if any NULL mqttAgentContext is passed. */
    mqttStatus = MQTTAgent_ResumeSession( NULL, sessionPresent );
    TEST_ASSERT_EQUAL( MQTTBadParameter, mqttStatus );

    /* Check that MQTTBadParameter is returned if the MQTT context has not been initialized. */
    mqttAgentContext.mqttContext.nextPacketId = 0;
    mqttStatus = MQTTAgent_ResumeSession( &mqttAgentContext, sessionPresent );
    TEST_ASSERT_EQUAL( MQTTBadParameter, mqttStatus );
}


void test_MQTTAgent_ResumeSession_session_present_no_resent_publishes( void )
{
    bool sessionPresent = true;
    MQTTStatus_t mqttStatus;
    MQTTAgentContext_t mqttAgentContext;

    setupAgentContext( &mqttAgentContext );

    MQTT_PublishToResend_IgnoreAndReturn( MQTT_PACKET_ID_INVALID );
    mqttStatus = MQTTAgent_ResumeSession( &mqttAgentContext, sessionPresent );
    TEST_ASSERT_EQUAL( MQTTSuccess, mqttStatus );
}

void test_MQTTAgent_ResumeSession_session_present_no_publish_found( void )
{
    bool sessionPresent = true;
    MQTTStatus_t mqttStatus;
    MQTTAgentContext_t mqttAgentContext;

    setupAgentContext( &mqttAgentContext );

    MQTT_PublishToResend_ExpectAnyArgsAndReturn( 2 );
    mqttAgentContext.pPendingAcks[ 0 ].packetId = 1U;
    MQTT_PublishToResend_ExpectAnyArgsAndReturn( MQTT_PACKET_ID_INVALID );
    mqttStatus = MQTTAgent_ResumeSession( &mqttAgentContext, sessionPresent );
    TEST_ASSERT_EQUAL( MQTTSuccess, mqttStatus );
}

void test_MQTTAgent_ResumeSession_failed_publish( void )
{
    bool sessionPresent = true;
    MQTTStatus_t mqttStatus;
    MQTTAgentContext_t mqttAgentContext;
    Command_t command = { 0 };
    MQTTPublishInfo_t args = { 0 };

    setupAgentContext( &mqttAgentContext );

    command.pArgs = &args;
    mqttAgentContext.pPendingAcks[ 0 ].packetId = 1U;
    mqttAgentContext.pPendingAcks[ 0 ].pOriginalCommand = &command;
    /* Check that failed resending publish return MQTTSendFailed. */
    MQTT_PublishToResend_IgnoreAndReturn( 1 );
    MQTT_Publish_IgnoreAndReturn( MQTTSendFailed );
    mqttStatus = MQTTAgent_ResumeSession( &mqttAgentContext, sessionPresent );
    TEST_ASSERT_EQUAL( MQTTSendFailed, mqttStatus );
}

void test_MQTTAgent_ResumeSession_publish_resend_success( void )
{
    bool sessionPresent = true;
    MQTTStatus_t mqttStatus;
    MQTTAgentContext_t mqttAgentContext;
    Command_t command = { 0 };
    MQTTPublishInfo_t args = { 0 };
    AckInfo_t ackInfo;

    setupAgentContext( &mqttAgentContext );

    command.pArgs = &args;

    ackInfo.packetId = 1U;
    ackInfo.pOriginalCommand = &command;
    mqttAgentContext.pPendingAcks[ 0 ] = ackInfo;

    /* Check that publish ack is resent successfully when session resumes. */
    MQTT_PublishToResend_ExpectAnyArgsAndReturn( 1 );
    MQTT_Publish_IgnoreAndReturn( MQTTSuccess );
    MQTT_PublishToResend_ExpectAnyArgsAndReturn( MQTT_PACKET_ID_INVALID );
    mqttStatus = MQTTAgent_ResumeSession( &mqttAgentContext, sessionPresent );
    TEST_ASSERT_EQUAL( MQTTSuccess, mqttStatus );
}


void test_MQTTAgent_ResumeSession_no_session_present( void )
{
    bool sessionPresent = true;
    MQTTStatus_t mqttStatus;
    MQTTAgentContext_t mqttAgentContext;
    Command_t command = { 0 };

    setupAgentContext( &mqttAgentContext );

    command.pCommandCompleteCallback = NULL;
    mqttAgentContext.pPendingAcks[ 1 ].packetId = 1U;
    mqttAgentContext.pPendingAcks[ 1 ].pOriginalCommand = &command;
    /* Check that only acknowledgments with valid packet IDs are cleared. */
    mqttStatus = MQTTAgent_ResumeSession( &mqttAgentContext, false );
    TEST_ASSERT_EQUAL( MQTTSuccess, mqttStatus );
    TEST_ASSERT_EQUAL( 0, mqttAgentContext.pPendingAcks[ 1 ].packetId );
    TEST_ASSERT_EQUAL( NULL, mqttAgentContext.pPendingAcks[ 1 ].pOriginalCommand );

    command.pCommandCompleteCallback = stubCompletionCallback;
    mqttAgentContext.pPendingAcks[ 1 ].packetId = 1U;
    mqttAgentContext.pPendingAcks[ 1 ].pOriginalCommand = &command;
    /* Check that command callback is called if it is specified to indicate network error. */
    mqttStatus = MQTTAgent_ResumeSession( &mqttAgentContext, false );
    TEST_ASSERT_EQUAL_INT( 1, commandCompleteCallbackCount );
    TEST_ASSERT_EQUAL( MQTTSuccess, mqttStatus );
}

/* ========================================================================== */

/**
 * @brief Test error cases when a command cannot be obtained.
 */
void test_MQTTAgent_Ping_Command_Allocation_Failure( void )
{
    MQTTAgentContext_t agentContext = { 0 };
    MQTTStatus_t mqttStatus;
    CommandInfo_t commandInfo = { 0 };
    Command_t command = { 0 };

    setupAgentContext( &agentContext );

    pCommandToReturn = NULL;
    mqttStatus = MQTTAgent_Ping( &agentContext, &commandInfo );
    TEST_ASSERT_EQUAL( MQTTNoMemory, mqttStatus );
}

/**
 * @brief Test error case when a command cannot be enqueued.
 */
void test_MQTTAgent_Ping_Command_Send_Failure( void )
{
    MQTTAgentContext_t agentContext = { 0 };
    MQTTStatus_t mqttStatus;
    CommandInfo_t commandInfo = { 0 };
    Command_t command = { 0 };

    setupAgentContext( &agentContext );

    pCommandToReturn = &command;
    agentContext.agentInterface.send = stubSendFail;
    mqttStatus = MQTTAgent_Ping( &agentContext, &commandInfo );
    TEST_ASSERT_EQUAL( MQTTSendFailed, mqttStatus );
    /* Test that the command was released. */
    TEST_ASSERT_EQUAL_INT( 1, commandReleaseCallCount );
    /* Also test that the command was set. */
    TEST_ASSERT_EQUAL( PING, command.commandType );
}

/**
 * @brief Test that an MQTTNoMemory error is returned when there
 * is no more space to store a pending acknowledgment for
 * a command that expects one.
 */
void test_MQTTAgent_Subscribe_No_Ack_Space( void )
{
    MQTTAgentContext_t agentContext;
    MQTTStatus_t mqttStatus;
    CommandInfo_t commandInfo = { 0 };
    Command_t command = { 0 };
    MQTTSubscribeInfo_t subscribeInfo = { 0 };
    MQTTAgentSubscribeArgs_t subscribeArgs = { 0 };
    int i;

    setupAgentContext( &agentContext );
    pCommandToReturn = &command;

    /* No space in pending ack list. */
    for( i = 0; i < MQTT_AGENT_MAX_OUTSTANDING_ACKS; i++ )
    {
        agentContext.pPendingAcks[ i ].packetId = ( i + 1 );
    }

    subscribeArgs.pSubscribeInfo = &subscribeInfo;
    subscribeArgs.numSubscriptions = 1U;
    mqttStatus = MQTTAgent_Subscribe( &agentContext, &subscribeArgs, &commandInfo );
    TEST_ASSERT_EQUAL( MQTTNoMemory, mqttStatus );
}

/**
 * @brief Test MQTTAgent_Subscribe() with invalid parameters.
 */
void test_MQTTAgent_Subscribe_Invalid_Parameters( void )
{
    MQTTAgentContext_t agentContext;
    MQTTStatus_t mqttStatus;
    CommandInfo_t commandInfo = { 0 };
    Command_t command = { 0 };
    MQTTSubscribeInfo_t subscribeInfo = { 0 };
    MQTTAgentSubscribeArgs_t subscribeArgs = { 0 };

    setupAgentContext( &agentContext );
    pCommandToReturn = &command;

    /* NULL parameters. */
    mqttStatus = MQTTAgent_Subscribe( NULL, &subscribeArgs, &commandInfo );
    TEST_ASSERT_EQUAL( MQTTBadParameter, mqttStatus );

    mqttStatus = MQTTAgent_Subscribe( &agentContext, NULL, &commandInfo );
    TEST_ASSERT_EQUAL( MQTTBadParameter, mqttStatus );

    mqttStatus = MQTTAgent_Subscribe( &agentContext, &subscribeArgs, NULL );
    TEST_ASSERT_EQUAL( MQTTBadParameter, mqttStatus );

    /* Incorrect subscribe args. */
    mqttStatus = MQTTAgent_Subscribe( &agentContext, &subscribeArgs, &commandInfo );
    TEST_ASSERT_EQUAL( MQTTBadParameter, mqttStatus );

    subscribeArgs.pSubscribeInfo = &subscribeInfo;
    subscribeArgs.numSubscriptions = 0U;
    mqttStatus = MQTTAgent_Subscribe( &agentContext, &subscribeArgs, &commandInfo );
    TEST_ASSERT_EQUAL( MQTTBadParameter, mqttStatus );
}

/**
 * @brief Test that MQTTAgent_Subscribe() works as intended.
 */
void test_MQTTAgent_Subscribe_success( void )
{
    MQTTAgentContext_t agentContext;
    MQTTStatus_t mqttStatus;
    CommandInfo_t commandInfo = { 0 };
    Command_t command = { 0 };
    MQTTSubscribeInfo_t subscribeInfo = { 0 };
    MQTTAgentSubscribeArgs_t subscribeArgs = { 0 };

    setupAgentContext( &agentContext );
    pCommandToReturn = &command;

    /* Success case. */
    subscribeArgs.pSubscribeInfo = &subscribeInfo;
    subscribeArgs.numSubscriptions = 1U;
    mqttStatus = MQTTAgent_Subscribe( &agentContext, &subscribeArgs, &commandInfo );
    TEST_ASSERT_EQUAL( MQTTSuccess, mqttStatus );
    TEST_ASSERT_EQUAL_PTR( &command, globalMessageContext.pSentCommand );
    TEST_ASSERT_EQUAL( SUBSCRIBE, command.commandType );
    TEST_ASSERT_EQUAL_PTR( &subscribeArgs, command.pArgs );
    TEST_ASSERT_NULL( command.pCommandCompleteCallback );
}

/**
 * @brief Test MQTTAgent_Unsubscribe() with invalid parameters.
 */
void test_MQTTAgent_Unsubscribe_Invalid_Parameters( void )
{
    MQTTAgentContext_t agentContext;
    MQTTStatus_t mqttStatus;
    CommandInfo_t commandInfo = { 0 };
    Command_t command = { 0 };
    MQTTSubscribeInfo_t subscribeInfo = { 0 };
    MQTTAgentSubscribeArgs_t subscribeArgs = { 0 };

    setupAgentContext( &agentContext );
    pCommandToReturn = &command;

    /* NULL parameters. */
    mqttStatus = MQTTAgent_Unsubscribe( NULL, &subscribeArgs, &commandInfo );
    TEST_ASSERT_EQUAL( MQTTBadParameter, mqttStatus );

    mqttStatus = MQTTAgent_Unsubscribe( &agentContext, NULL, &commandInfo );
    TEST_ASSERT_EQUAL( MQTTBadParameter, mqttStatus );

    mqttStatus = MQTTAgent_Unsubscribe( &agentContext, &subscribeArgs, NULL );
    TEST_ASSERT_EQUAL( MQTTBadParameter, mqttStatus );

    /* Incorrect subscribe args. */
    mqttStatus = MQTTAgent_Unsubscribe( &agentContext, &subscribeArgs, &commandInfo );
    TEST_ASSERT_EQUAL( MQTTBadParameter, mqttStatus );

    subscribeArgs.pSubscribeInfo = &subscribeInfo;
    subscribeArgs.numSubscriptions = 0U;
    mqttStatus = MQTTAgent_Unsubscribe( &agentContext, &subscribeArgs, &commandInfo );
    TEST_ASSERT_EQUAL( MQTTBadParameter, mqttStatus );
}

/**
 * @brief Test that MQTTAgent_Unsubscribe() works as intended.
 */
void test_MQTTAgent_Unsubscribe_success( void )
{
    MQTTAgentContext_t agentContext;
    MQTTStatus_t mqttStatus;
    CommandInfo_t commandInfo = { 0 };
    Command_t command = { 0 };
    MQTTSubscribeInfo_t subscribeInfo = { 0 };
    MQTTAgentSubscribeArgs_t subscribeArgs = { 0 };

    setupAgentContext( &agentContext );
    pCommandToReturn = &command;
    commandInfo.cmdCompleteCallback = stubCompletionCallback;

    /* Success case. */
    subscribeArgs.pSubscribeInfo = &subscribeInfo;
    subscribeArgs.numSubscriptions = 1U;
    mqttStatus = MQTTAgent_Unsubscribe( &agentContext, &subscribeArgs, &commandInfo );
    TEST_ASSERT_EQUAL( MQTTSuccess, mqttStatus );
    TEST_ASSERT_EQUAL_PTR( &command, globalMessageContext.pSentCommand );
    TEST_ASSERT_EQUAL( UNSUBSCRIBE, command.commandType );
    TEST_ASSERT_EQUAL_PTR( &subscribeArgs, command.pArgs );
    TEST_ASSERT_EQUAL_PTR( stubCompletionCallback, command.pCommandCompleteCallback );
}

/* ========================================================================== */

/**
 * @brief Test MQTTAgent_Publish() with invalid parameters.
 */
void test_MQTTAgent_Publish_Invalid_Parameters( void )
{
    MQTTAgentContext_t agentContext = { 0 };
    MQTTStatus_t mqttStatus;
    CommandInfo_t commandInfo = { 0 };
    Command_t command = { 0 };
    MQTTPublishInfo_t publishInfo = { 0 };

    setupAgentContext( &agentContext );
    pCommandToReturn = &command;
    commandInfo.cmdCompleteCallback = stubCompletionCallback;
    /* Test topic name. */
    publishInfo.pTopicName = "test";
    publishInfo.topicNameLength = 4;

    /* NULL parameters. */
    mqttStatus = MQTTAgent_Publish( NULL, &publishInfo, &commandInfo );
    TEST_ASSERT_EQUAL( MQTTBadParameter, mqttStatus );

    mqttStatus = MQTTAgent_Publish( &agentContext, NULL, &commandInfo );
    TEST_ASSERT_EQUAL( MQTTBadParameter, mqttStatus );

    mqttStatus = MQTTAgent_Publish( &agentContext, &publishInfo, NULL );
    TEST_ASSERT_EQUAL( MQTTBadParameter, mqttStatus );

    /* This needs to be large enough to hold the PUBLISH:
     * 1 byte: control header
     * 1 byte: remaining length
     * 2 bytes: topic name length
     * 1+ bytes: topic name.
     * For this test case, the buffer must have size at least
     * 1+1+2+4=8. */
    agentContext.mqttContext.networkBuffer.size = 6;
    mqttStatus = MQTTAgent_Publish( &agentContext, &publishInfo, &commandInfo );
    TEST_ASSERT_EQUAL( MQTTBadParameter, mqttStatus );
}

/**
 * @brief Test that an MQTTNoMemory error is returned when there
 * is no more space to store a pending acknowledgment for
 * a command that expects one.
 */
void test_MQTTAgent_Publish_No_Ack_Space( void )
{
    MQTTAgentContext_t agentContext = { 0 };
    MQTTStatus_t mqttStatus;
    CommandInfo_t commandInfo = { 0 };
    Command_t command = { 0 };
    MQTTPublishInfo_t publishInfo = { 0 };
    int i;

    setupAgentContext( &agentContext );
    pCommandToReturn = &command;
    commandInfo.cmdCompleteCallback = stubCompletionCallback;
    /* Test topic name. */
    publishInfo.pTopicName = "test";
    publishInfo.topicNameLength = 4;
    /* Ack space is only necessary for QoS > 0. */
    publishInfo.qos = MQTTQoS1;

    /* No space in pending ack list. */
    for( i = 0; i < MQTT_AGENT_MAX_OUTSTANDING_ACKS; i++ )
    {
        agentContext.pPendingAcks[ i ].packetId = ( i + 1 );
    }

    /* This needs to be large enough to hold the PUBLISH:
     * 1 byte: control header
     * 1 byte: remaining length
     * 2 bytes: topic name length
     * 1+ bytes: topic name.
     * For this test case, the buffer must have size at least
     * 1+1+2+4=8. */
    agentContext.mqttContext.networkBuffer.size = 10;
    mqttStatus = MQTTAgent_Publish( &agentContext, &publishInfo, &commandInfo );
    TEST_ASSERT_EQUAL( MQTTNoMemory, mqttStatus );
}

/**
 * @brief Test that MQTTAgent_Publish() works as intended.
 */
void test_MQTTAgent_Publish_success( void )
{
    MQTTAgentContext_t agentContext = { 0 };
    MQTTStatus_t mqttStatus;
    CommandInfo_t commandInfo = { 0 };
    Command_t command = { 0 };
    MQTTPublishInfo_t publishInfo = { 0 };

    setupAgentContext( &agentContext );
    pCommandToReturn = &command;
    commandInfo.cmdCompleteCallback = stubCompletionCallback;
    /* Test topic name. */
    publishInfo.pTopicName = "test";
    publishInfo.topicNameLength = 4;

    /* This needs to be large enough to hold the PUBLISH:
     * 1 byte: control header
     * 1 byte: remaining length
     * 2 bytes: topic name length
     * 1+ bytes: topic name.
     * For this test case, the buffer must have size at least
     * 1+1+2+4=8. */
    agentContext.mqttContext.networkBuffer.size = 10;
    mqttStatus = MQTTAgent_Publish( &agentContext, &publishInfo, &commandInfo );
    TEST_ASSERT_EQUAL( MQTTSuccess, mqttStatus );
    TEST_ASSERT_EQUAL_PTR( &command, globalMessageContext.pSentCommand );
    TEST_ASSERT_EQUAL( PUBLISH, command.commandType );
    TEST_ASSERT_EQUAL_PTR( &publishInfo, command.pArgs );
    TEST_ASSERT_EQUAL_PTR( stubCompletionCallback, command.pCommandCompleteCallback );
}

/* ========================================================================== */

/**
 * @brief Test MQTTAgent_Connect() with invalid parameters.
 */
void test_MQTTAgent_Connect_Invalid_Parameters( void )
{
    MQTTAgentContext_t agentContext = { 0 };
    MQTTStatus_t mqttStatus;
    CommandInfo_t commandInfo = { 0 };
    Command_t command = { 0 };
    MQTTAgentConnectArgs_t connectArgs = { 0 };
    MQTTConnectInfo_t connectInfo = { 0 };

    setupAgentContext( &agentContext );
    pCommandToReturn = &command;
    commandInfo.cmdCompleteCallback = stubCompletionCallback;
    connectArgs.pConnectInfo = &connectInfo;

    /* NULL parameters. */
    mqttStatus = MQTTAgent_Connect( NULL, &connectArgs, &commandInfo );
    TEST_ASSERT_EQUAL( MQTTBadParameter, mqttStatus );

    mqttStatus = MQTTAgent_Connect( &agentContext, NULL, &commandInfo );
    TEST_ASSERT_EQUAL( MQTTBadParameter, mqttStatus );

    mqttStatus = MQTTAgent_Connect( &agentContext, &connectArgs, NULL );
    TEST_ASSERT_EQUAL( MQTTBadParameter, mqttStatus );

    /* Invalid argument. */
    connectArgs.pConnectInfo = NULL;
    mqttStatus = MQTTAgent_Connect( &agentContext, &connectArgs, &commandInfo );
    TEST_ASSERT_EQUAL( MQTTBadParameter, mqttStatus );
}

/**
 * @brief Test that MQTTAgent_Connect() works as intended.
 */
void test_MQTTAgent_Connect_success( void )
{
    MQTTAgentContext_t agentContext;
    MQTTStatus_t mqttStatus;
    CommandInfo_t commandInfo = { 0 };
    Command_t command = { 0 };
    MQTTAgentConnectArgs_t connectArgs = { 0 };
    MQTTConnectInfo_t connectInfo = { 0 };

    setupAgentContext( &agentContext );
    pCommandToReturn = &command;
    commandInfo.cmdCompleteCallback = stubCompletionCallback;

    /* Success case. */
    connectArgs.pConnectInfo = &connectInfo;
    mqttStatus = MQTTAgent_Connect( &agentContext, &connectArgs, &commandInfo );
    TEST_ASSERT_EQUAL( MQTTSuccess, mqttStatus );
    TEST_ASSERT_EQUAL_PTR( &command, globalMessageContext.pSentCommand );
    TEST_ASSERT_EQUAL( CONNECT, command.commandType );
    TEST_ASSERT_EQUAL_PTR( &connectArgs, command.pArgs );
    TEST_ASSERT_EQUAL_PTR( stubCompletionCallback, command.pCommandCompleteCallback );
}

/* ========================================================================== */

/**
 * @brief Test MQTTAgent_ProcessLoop() with invalid parameters.
 */
void test_MQTTAgent_ProcessLoop_Invalid_Params( void )
{
    /* Call the common helper function with the function pointer and name. */
    invalidParamsTestFunc( MQTTAgent_ProcessLoop, "Function=MQTTAgent_ProcessLoop" );
}

/**
 * @brief Test that MQTTAgent_ProcessLoop() works as intended.
 */
void test_MQTTAgent_ProcessLoop_success( void )
{
    MQTTAgentContext_t agentContext;
    MQTTStatus_t mqttStatus;
    CommandInfo_t commandInfo = { 0 };
    Command_t command = { 0 };

    setupAgentContext( &agentContext );
    pCommandToReturn = &command;

    /* Success case. */
    mqttStatus = MQTTAgent_ProcessLoop( &agentContext, &commandInfo );
    TEST_ASSERT_EQUAL( MQTTSuccess, mqttStatus );
    TEST_ASSERT_EQUAL_PTR( &command, globalMessageContext.pSentCommand );
    TEST_ASSERT_EQUAL( PROCESSLOOP, command.commandType );
    TEST_ASSERT_NULL( command.pArgs );
    TEST_ASSERT_NULL( command.pCommandCompleteCallback );
}

/* ========================================================================== */

/**
 * @brief Test MQTTAgent_Disconnect() with invalid parameters.
 */
void test_MQTTAgent_Disconnect_Invalid_Params( void )
{
    /* Call the common helper function with the function pointer and name. */
    invalidParamsTestFunc( MQTTAgent_Disconnect, "Function=MQTTAgent_Disconnect" );
}

/**
 * @brief Test that MQTTAgent_Disconnect() works as intended.
 */
void test_MQTTAgent_Disconnect_success( void )
{
    MQTTAgentContext_t agentContext;
    MQTTStatus_t mqttStatus;
    CommandInfo_t commandInfo = { 0 };
    Command_t command = { 0 };

    setupAgentContext( &agentContext );
    pCommandToReturn = &command;
    commandInfo.cmdCompleteCallback = stubCompletionCallback;

    /* Success case. */
    mqttStatus = MQTTAgent_Disconnect( &agentContext, &commandInfo );
    TEST_ASSERT_EQUAL( MQTTSuccess, mqttStatus );
    TEST_ASSERT_EQUAL_PTR( &command, globalMessageContext.pSentCommand );
    TEST_ASSERT_EQUAL( DISCONNECT, command.commandType );
    TEST_ASSERT_NULL( command.pArgs );
    TEST_ASSERT_EQUAL_PTR( stubCompletionCallback, command.pCommandCompleteCallback );
}

/* ========================================================================== */

/**
 * @brief Test MQTTAgent_Disconnect() with invalid parameters.
 */
void test_MQTTAgent_Ping_Invalid_Params( void )
{
    /* Call the common helper function with the function pointer and name. */
    invalidParamsTestFunc( MQTTAgent_Ping, "Function=MQTTAgent_Ping" );
}

/**
 * @brief Test that MQTTAgent_Ping() works as intended.
 */
void test_MQTTAgent_Ping_success( void )
{
    MQTTAgentContext_t agentContext;
    MQTTStatus_t mqttStatus;
    CommandInfo_t commandInfo = { 0 };
    Command_t command = { 0 };

    setupAgentContext( &agentContext );
    pCommandToReturn = &command;
    commandInfo.cmdCompleteCallback = stubCompletionCallback;

    /* Success case. */
    mqttStatus = MQTTAgent_Ping( &agentContext, &commandInfo );
    TEST_ASSERT_EQUAL( MQTTSuccess, mqttStatus );
    TEST_ASSERT_EQUAL_PTR( &command, globalMessageContext.pSentCommand );
    TEST_ASSERT_EQUAL( PING, command.commandType );
    TEST_ASSERT_NULL( command.pArgs );
    TEST_ASSERT_EQUAL_PTR( stubCompletionCallback, command.pCommandCompleteCallback );
}

/* ========================================================================== */

/**
 * @brief Test MQTTAgent_Terminate() with invalid parameters.
 */
void test_MQTTAgent_Terminate_Invalid_Params( void )
{
    /* Call the common helper function with the function pointer and name. */
    invalidParamsTestFunc( MQTTAgent_Terminate, "Function=MQTTAgent_Terminate" );
}

/**
 * @brief Test that MQTTAgent_Terminate() works as intended.
 */
void test_MQTTAgent_Terminate_success( void )
{
    MQTTAgentContext_t agentContext;
    MQTTStatus_t mqttStatus;
    CommandInfo_t commandInfo = { 0 };
    Command_t command = { 0 };

    setupAgentContext( &agentContext );
    pCommandToReturn = &command;
    commandInfo.cmdCompleteCallback = stubCompletionCallback;

    /* Success case. */
    mqttStatus = MQTTAgent_Terminate( &agentContext, &commandInfo );
    TEST_ASSERT_EQUAL( MQTTSuccess, mqttStatus );
    TEST_ASSERT_EQUAL_PTR( &command, globalMessageContext.pSentCommand );
    TEST_ASSERT_EQUAL( TERMINATE, command.commandType );
    TEST_ASSERT_NULL( command.pArgs );
    TEST_ASSERT_EQUAL_PTR( stubCompletionCallback, command.pCommandCompleteCallback );
}

/**
 * @brief Test MQTTAgent_CommandLoop behavior with invalid params.
 */
void test_MQTTAgent_CommandLoop_invalid_params( void )
{
    MQTTStatus_t mqttStatus;
    MQTTAgentContext_t mqttAgentContext;

    mqttStatus = MQTTAgent_CommandLoop( NULL );
    TEST_ASSERT_EQUAL( MQTTBadParameter, mqttStatus );

    setupAgentContext( &mqttAgentContext );

    mqttAgentContext.agentInterface.pMsgCtx = NULL;

<<<<<<< HEAD
    mqttStatus = MQTTAgent_CommandLoop( NULL );
=======
    mqttStatus = MQTTAgent_CommandLoop( &mqttAgentContext );

>>>>>>> c5da73af
    TEST_ASSERT_EQUAL( MQTTBadParameter, mqttStatus );
}

/**
 * @brief Test MQTTAgent_CommandLoop behavior when there is no command in the command Queue.
 */
void test_MQTTAgent_CommandLoop_with_empty_command_queue( void )
{
    MQTTStatus_t mqttStatus;
    MQTTAgentContext_t mqttAgentContext;
    MQTTAgentCommandFuncReturns_t pReturnFlags = { 0 };

    setupAgentContext( &mqttAgentContext );

    mqttAgentContext.mqttContext.connectStatus = MQTTConnected;
    pReturnFlags.addAcknowledgment = false;
    pReturnFlags.runProcessLoop = true;
    pReturnFlags.endLoop = true;

    MQTTAgentCommand_ProcessLoop_ExpectAnyArgsAndReturn( MQTTSuccess );
    MQTTAgentCommand_ProcessLoop_ReturnThruPtr_pReturnFlags( &pReturnFlags );
    MQTT_ProcessLoop_IgnoreAndReturn( MQTTSuccess );

    mqttStatus = MQTTAgent_CommandLoop( &mqttAgentContext );

    TEST_ASSERT_EQUAL( MQTTSuccess, mqttStatus );
}

/**
 * @brief Test MQTTAgent_CommandLoop behavior when there is command to be processed in the command queue.
 */
void test_MQTTAgent_CommandLoop_process_commands_in_command_queue( void )
{
    MQTTStatus_t mqttStatus;
    MQTTAgentContext_t mqttAgentContext;
    MQTTAgentCommandFuncReturns_t pReturnFlags = { 0 };
    Command_t commandToSend = { 0 };

    setupAgentContext( &mqttAgentContext );
    mqttAgentContext.mqttContext.connectStatus = MQTTConnected;
    pReturnFlags.addAcknowledgment = false;
    pReturnFlags.runProcessLoop = true;
    pReturnFlags.endLoop = true;

    MQTTAgentCommand_Publish_ExpectAnyArgsAndReturn( MQTTSuccess );
    MQTTAgentCommand_Publish_ReturnThruPtr_pReturnFlags( &pReturnFlags );
    MQTT_ProcessLoop_IgnoreAndReturn( MQTTSuccess );

    /* Initializing command to be sent to the commandLoop. */
    commandToSend.commandType = PUBLISH;
    commandToSend.pCommandCompleteCallback = stubCompletionCallback;
    commandToSend.pCmdContext = NULL;
    commandToSend.pArgs = NULL;
    mqttAgentContext.agentInterface.pMsgCtx->pSentCommand = &commandToSend;

    mqttStatus = MQTTAgent_CommandLoop( &mqttAgentContext );

    TEST_ASSERT_EQUAL( MQTTSuccess, mqttStatus );
    /* Ensure that callback is invoked. */
    TEST_ASSERT_EQUAL( 1, commandCompleteCallbackCount );

    /* Test case when processing a particular command fails. */
    MQTTAgentCommand_Publish_ExpectAnyArgsAndReturn( MQTTBadParameter );
    MQTTAgentCommand_Publish_ReturnThruPtr_pReturnFlags( &pReturnFlags );

    mqttStatus = MQTTAgent_CommandLoop( &mqttAgentContext );

    TEST_ASSERT_EQUAL( MQTTBadParameter, mqttStatus );
    TEST_ASSERT_EQUAL( 2, commandCompleteCallbackCount );
}

/**
 * @brief Test that MQTTAgent_CommandLoop adds acknowledgment in pendingAcks for the commands requiring
 * acknowledgments.
 */
void test_MQTTAgent_CommandLoop_add_acknowledgment_success( void )
{
    MQTTStatus_t mqttStatus;
    MQTTAgentContext_t mqttAgentContext;
    MQTTAgentCommandFuncReturns_t pReturnFlags = { 0 };
    Command_t commandToSend = { 0 };

    setupAgentContext( &mqttAgentContext );
    mqttAgentContext.mqttContext.connectStatus = MQTTConnected;
    pReturnFlags.addAcknowledgment = true;
    pReturnFlags.runProcessLoop = true;
    pReturnFlags.endLoop = true;
    pReturnFlags.packetId = 1U;

    MQTTAgentCommand_Publish_ExpectAnyArgsAndReturn( MQTTSuccess );
    MQTTAgentCommand_Publish_ReturnThruPtr_pReturnFlags( &pReturnFlags );
    MQTT_ProcessLoop_IgnoreAndReturn( MQTTSuccess );

    /* Initializing command to be sent to the commandLoop. */
    commandToSend.commandType = PUBLISH;
    commandToSend.pCommandCompleteCallback = stubCompletionCallback;
    commandToSend.pCmdContext = NULL;
    commandToSend.pArgs = NULL;

    mqttAgentContext.agentInterface.pMsgCtx->pSentCommand = &commandToSend;
    mqttStatus = MQTTAgent_CommandLoop( &mqttAgentContext );
    TEST_ASSERT_EQUAL( MQTTSuccess, mqttStatus );

    /* Ensure that acknowledgment is added. */
    TEST_ASSERT_EQUAL( 1, mqttAgentContext.pPendingAcks[ 0 ].packetId );
    TEST_ASSERT_EQUAL_PTR( &commandToSend, mqttAgentContext.pPendingAcks[ 0 ].pOriginalCommand );
    /* Ensure that callback is not invoked. */
    TEST_ASSERT_EQUAL( 0, commandCompleteCallbackCount );
}

/**
 * @brief Test that MQTTAgent_CommandLoop returns MQTTNoMemory if
 * pPendingAcks array is full.
 */
void test_MQTTAgent_CommandLoop_add_acknowledgment_failure( void )
{
    MQTTStatus_t mqttStatus;
    MQTTAgentContext_t mqttAgentContext;
    MQTTAgentCommandFuncReturns_t pReturnFlags;
    size_t i = 0;
    Command_t commandToSend = { 0 };

    setupAgentContext( &mqttAgentContext );
    mqttAgentContext.mqttContext.connectStatus = MQTTConnected;
    pReturnFlags.addAcknowledgment = true;
    pReturnFlags.runProcessLoop = false;
    pReturnFlags.endLoop = false;
    pReturnFlags.packetId = 1U;


    MQTTAgentCommand_Publish_ExpectAnyArgsAndReturn( MQTTSuccess );
    MQTTAgentCommand_Publish_ReturnThruPtr_pReturnFlags( &pReturnFlags );
    MQTT_ProcessLoop_IgnoreAndReturn( MQTTSuccess );

    /* Initializing command to be sent to the commandLoop. */
    commandToSend.commandType = PUBLISH;
    commandToSend.pCommandCompleteCallback = stubCompletionCallback;
    commandToSend.pCmdContext = NULL;
    commandToSend.pArgs = NULL;

    for( i = 0; i < MQTT_AGENT_MAX_OUTSTANDING_ACKS; i++ )
    {
        /* Assigning valid packet ID to all array spaces to make no space for incoming acknowledgment. */
        mqttAgentContext.pPendingAcks[ i ].packetId = i + 1;
    }

    globalMessageContext.pSentCommand = &commandToSend;

    mqttStatus = MQTTAgent_CommandLoop( &mqttAgentContext );

    TEST_ASSERT_EQUAL( MQTTNoMemory, mqttStatus );

    /* Ensure that callback is invoked. */
    TEST_ASSERT_EQUAL( 1, commandCompleteCallbackCount );
}

/**
 * @brief Test mqttEventCallback invocation via MQTT_ProcessLoop.
 */
void test_MQTTAgent_CommandLoop_with_eventCallback( void )
{
    MQTTStatus_t mqttStatus;
    MQTTAgentContext_t mqttAgentContext;
    MQTTAgentCommandFuncReturns_t pReturnFlags = { 0 };
    Command_t command = { 0 }, commandToSend = { 0 };

    /* Setting up MQTT Agent Context. */
    setupAgentContext( &mqttAgentContext );

    mqttAgentContext.mqttContext.connectStatus = MQTTConnected;
    pReturnFlags.addAcknowledgment = false;
    pReturnFlags.runProcessLoop = true;
    pReturnFlags.endLoop = true;

    /* Initializing command to be sent to the commandLoop. */
    commandToSend.commandType = PUBLISH;
    commandToSend.pCommandCompleteCallback = stubCompletionCallback;
    commandToSend.pCmdContext = NULL;
    commandToSend.pArgs = NULL;

    mqttAgentContext.agentInterface.pMsgCtx->pSentCommand = &commandToSend;

    /* Invoking mqttEventCallback with MQTT_PACKET_TYPE_PUBREL packet type.
     * MQTT_PACKET_TYPE_PUBREC packet type code path will also be covered
     * by this test case. */
    packetType = MQTT_PACKET_TYPE_PUBREL;

    MQTTAgentCommand_Publish_ExpectAnyArgsAndReturn( MQTTSuccess );
    MQTTAgentCommand_Publish_ReturnThruPtr_pReturnFlags( &pReturnFlags );
    MQTT_ProcessLoop_Stub( MQTT_ProcessLoop_CustomStub );

    mqttStatus = MQTTAgent_CommandLoop( &mqttAgentContext );

    TEST_ASSERT_EQUAL( MQTTSuccess, mqttStatus );
    /* Ensure that callback is invoked. */
    TEST_ASSERT_EQUAL( 1, commandCompleteCallbackCount );

    /* Invoking mqttEventCallback with MQTT_PACKET_TYPE_PINGRESP packet type. */
    packetType = MQTT_PACKET_TYPE_PINGRESP;

    MQTTAgentCommand_Publish_ExpectAnyArgsAndReturn( MQTTSuccess );
    MQTTAgentCommand_Publish_ReturnThruPtr_pReturnFlags( &pReturnFlags );
    MQTT_ProcessLoop_Stub( MQTT_ProcessLoop_CustomStub );

    mqttStatus = MQTTAgent_CommandLoop( &mqttAgentContext );

    TEST_ASSERT_EQUAL( MQTTSuccess, mqttStatus );
    /* Ensure that callback is invoked. */
    TEST_ASSERT_EQUAL( 2, commandCompleteCallbackCount );


    /* Invoking mqttEventCallback with MQTT_PACKET_TYPE_PUBACK packet type.
     * MQTT_PACKET_TYPE_PUBCOMP, MQTT_PACKET_TYPE_SUBACK, MQTT_PACKET_TYPE_UNSUBACK
     * packet types code path will also be covered by this test case. */
    packetType = MQTT_PACKET_TYPE_PUBACK;

    mqttAgentContext.pPendingAcks[ 0 ].packetId = 1U;
    command.pCommandCompleteCallback = stubCompletionCallback;
    mqttAgentContext.pPendingAcks[ 0 ].pOriginalCommand = &command;

    MQTTAgentCommand_Publish_ExpectAnyArgsAndReturn( MQTTSuccess );
    MQTTAgentCommand_Publish_ReturnThruPtr_pReturnFlags( &pReturnFlags );
    MQTT_ProcessLoop_Stub( MQTT_ProcessLoop_CustomStub );

    mqttStatus = MQTTAgent_CommandLoop( &mqttAgentContext );

    TEST_ASSERT_EQUAL( MQTTSuccess, mqttStatus );
    /* Ensure that callback is invoked. */
    TEST_ASSERT_EQUAL( 4, commandCompleteCallbackCount );
    /* Ensure that acknowledgment is cleared. */
    TEST_ASSERT_EQUAL( 0, mqttAgentContext.pPendingAcks[ 0 ].packetId );
    TEST_ASSERT_EQUAL( NULL, mqttAgentContext.pPendingAcks[ 0 ].pOriginalCommand );

    /* mqttEventcallback behavior when the command for the pending ack is NULL for the received PUBACK. */
    mqttAgentContext.pPendingAcks[ 0 ].packetId = 1U;
    mqttAgentContext.pPendingAcks[ 0 ].pOriginalCommand = NULL;
    MQTTAgentCommand_Publish_ExpectAnyArgsAndReturn( MQTTSuccess );
    MQTTAgentCommand_Publish_ReturnThruPtr_pReturnFlags( &pReturnFlags );
    MQTT_ProcessLoop_Stub( MQTT_ProcessLoop_CustomStub );

    mqttStatus = MQTTAgent_CommandLoop( &mqttAgentContext );

    TEST_ASSERT_EQUAL( MQTTSuccess, mqttStatus );
    /* Ensure that callback is invoked. */
    TEST_ASSERT_EQUAL( 5, commandCompleteCallbackCount );

    /* mqttEventcallback behavior when the packet Id 0 is received in the PUBACK. */
    packetIdentifier = 0U;
    mqttAgentContext.pPendingAcks[ 0 ].packetId = 0U;
    command.pCommandCompleteCallback = stubCompletionCallback;
    mqttAgentContext.pPendingAcks[ 0 ].pOriginalCommand = &command;

    MQTTAgentCommand_Publish_ExpectAnyArgsAndReturn( MQTTSuccess );
    MQTTAgentCommand_Publish_ReturnThruPtr_pReturnFlags( &pReturnFlags );
    MQTT_ProcessLoop_StubWithCallback( MQTT_ProcessLoop_stub );

    mqttStatus = MQTTAgent_CommandLoop( &mqttAgentContext );

    TEST_ASSERT_EQUAL( MQTTSuccess, mqttStatus );
    /* Ensure that callback is invoked. */
    TEST_ASSERT_EQUAL( 6, commandCompleteCallbackCount );

    /* Test case checking no corresponding ack exists for the PUBACK received in the pPendingAcks array. */
    packetIdentifier = 1U;

    MQTTAgentCommand_Publish_ExpectAnyArgsAndReturn( MQTTSuccess );
    MQTTAgentCommand_Publish_ReturnThruPtr_pReturnFlags( &pReturnFlags );
    MQTT_ProcessLoop_StubWithCallback( MQTT_ProcessLoop_stub );

    mqttStatus = MQTTAgent_CommandLoop( &mqttAgentContext );

    TEST_ASSERT_EQUAL( MQTTSuccess, mqttStatus );
    /* Ensure that callback is invoked. */
    TEST_ASSERT_EQUAL( 7, commandCompleteCallbackCount );

    /* Invoking mqttEventCallback with MQTT_PACKET_TYPE_SUBACK packet type. */
    packetType = MQTT_PACKET_TYPE_SUBACK;

    mqttAgentContext.pPendingAcks[ 0 ].packetId = 1U;
    command.pCommandCompleteCallback = NULL;
    mqttAgentContext.pPendingAcks[ 0 ].pOriginalCommand = &command;


    MQTTAgentCommand_Publish_ExpectAnyArgsAndReturn( MQTTSuccess );
    MQTTAgentCommand_Publish_ReturnThruPtr_pReturnFlags( &pReturnFlags );
    MQTT_ProcessLoop_StubWithCallback( MQTT_ProcessLoop_stub );

    mqttStatus = MQTTAgent_CommandLoop( &mqttAgentContext );

    TEST_ASSERT_EQUAL( MQTTSuccess, mqttStatus );
    /* Ensure that callback is invoked. */
    TEST_ASSERT_EQUAL( 8, commandCompleteCallbackCount );
    /* Ensure that acknowledgment is cleared. */
    TEST_ASSERT_EQUAL( 0, mqttAgentContext.pPendingAcks[ 0 ].packetId );
    TEST_ASSERT_EQUAL( NULL, mqttAgentContext.pPendingAcks[ 0 ].pOriginalCommand );

    /* Invoking mqttEventCallback with MQTT_PACKET_TYPE_PUBLISH packet type. */
    packetType = MQTT_PACKET_TYPE_PUBLISH;

    MQTTAgentCommand_Publish_ExpectAnyArgsAndReturn( MQTTSuccess );
    MQTTAgentCommand_Publish_ReturnThruPtr_pReturnFlags( &pReturnFlags );
    MQTT_ProcessLoop_Stub( MQTT_ProcessLoop_CustomStub );

    mqttStatus = MQTTAgent_CommandLoop( &mqttAgentContext );

    TEST_ASSERT_EQUAL( MQTTSuccess, mqttStatus );
    /* Ensure that callback is invoked. */
    TEST_ASSERT_EQUAL( 9, commandCompleteCallbackCount );
    TEST_ASSERT_EQUAL( 1, publishCallbackCount );

    /* Test case when completion callback is NULL. */
    commandToSend.pCommandCompleteCallback = NULL;

    MQTTAgentCommand_Publish_ExpectAnyArgsAndReturn( MQTTSuccess );
    MQTTAgentCommand_Publish_ReturnThruPtr_pReturnFlags( &pReturnFlags );
    MQTT_ProcessLoop_StubWithCallback( MQTT_ProcessLoop_stub );

    mqttStatus = MQTTAgent_CommandLoop( &mqttAgentContext );

    TEST_ASSERT_EQUAL( MQTTSuccess, mqttStatus );
    /* Ensure that callback is not invoked. */
    TEST_ASSERT_EQUAL( 9, commandCompleteCallbackCount );
}<|MERGE_RESOLUTION|>--- conflicted
+++ resolved
@@ -1091,12 +1091,7 @@
 
     mqttAgentContext.agentInterface.pMsgCtx = NULL;
 
-<<<<<<< HEAD
-    mqttStatus = MQTTAgent_CommandLoop( NULL );
-=======
     mqttStatus = MQTTAgent_CommandLoop( &mqttAgentContext );
-
->>>>>>> c5da73af
     TEST_ASSERT_EQUAL( MQTTBadParameter, mqttStatus );
 }
 
