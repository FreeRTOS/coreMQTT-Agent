/*
 * MQTTAgent v1.1.0
 * Copyright (C) 2020 Amazon.com, Inc. or its affiliates.  All Rights Reserved.
 *
 * Permission is hereby granted, free of charge, to any person obtaining a copy of
 * this software and associated documentation files (the "Software"), to deal in
 * the Software without restriction, including without limitation the rights to
 * use, copy, modify, merge, publish, distribute, sublicense, and/or sell copies of
 * the Software, and to permit persons to whom the Software is furnished to do so,
 * subject to the following conditions:
 *
 * The above copyright notice and this permission notice shall be included in all
 * copies or substantial portions of the Software.
 *
 * THE SOFTWARE IS PROVIDED "AS IS", WITHOUT WARRANTY OF ANY KIND, EXPRESS OR
 * IMPLIED, INCLUDING BUT NOT LIMITED TO THE WARRANTIES OF MERCHANTABILITY, FITNESS
 * FOR A PARTICULAR PURPOSE AND NONINFRINGEMENT. IN NO EVENT SHALL THE AUTHORS OR
 * COPYRIGHT HOLDERS BE LIABLE FOR ANY CLAIM, DAMAGES OR OTHER LIABILITY, WHETHER
 * IN AN ACTION OF CONTRACT, TORT OR OTHERWISE, ARISING FROM, OUT OF OR IN
 * CONNECTION WITH THE SOFTWARE OR THE USE OR OTHER DEALINGS IN THE SOFTWARE.
 */

/**
 * @file mqtt_agent_utest.c
 * @brief Unit tests for functions in mqtt_agent_utest.h
 */
#include <string.h>
#include <stdbool.h>

#include "unity.h"

/* Include paths for public enums, structures, and macros. */
#include "mqtt_agent.h"
<<<<<<< HEAD

=======
>>>>>>> 65307c5a
#include "mock_core_mqtt.h"
#include "mock_core_mqtt_state.h"

/**
 * @brief Time at the beginning of each test. Note that this is not updated with
 * a real clock. Instead, we simply increment this variable.
 */
<<<<<<< HEAD
#define MQTT_CLIENT_IDENTIFIER         "testclient"
=======
static uint32_t globalEntryTime;
>>>>>>> 65307c5a

/**
 * @brief Mock Counter variable to check callback is called on command completion.
 */
<<<<<<< HEAD
#define MQTT_SAMPLE_NETWORK_CONTEXT    ( NULL )

/**
 * @brief The agent messaging context.
 */
struct AgentMessageContext
{
    Command_t * pSentCommand;
};

/**
 * @brief Command callback context.
 */
struct CommandContext
{
    MQTTStatus_t returnStatus;
};
=======
static uint32_t commandCompleteCallbackCount;
>>>>>>> 65307c5a

/**
 * @brief Mock Command variable.
 */
static Command_t command;

/**
 * @brief Message context to use for tests.
 */
static AgentMessageContext_t globalMessageContext;
/* ========================================================================== */

/**
 * @brief A mocked timer query function that increments on every call.
 */
static uint32_t getTime( void )
{
    return globalEntryTime++;
}
/* ========================================================================== */

/**
 * @brief A mocked send function to send command to agent.
 */
static bool mockSend( AgentMessageContext_t * pMsgCtx,
                      const void * pData,
                      uint32_t blockTimeMs )
{
    return true;
}

/**
 * @brief A mocked receive function for the agent to receive command.
 */
static bool mockReceive( AgentMessageContext_t * pMsgCtx,
                         void * pBuffer,
                         uint32_t blockTimeMs )
{
    return true;
}

/**
<<<<<<< HEAD
 * @brief The number of times the release command function is called.
 */
static uint32_t commandReleaseCallCount = 0;

/**
 * @brief Message context to use for tests.
 */
static AgentMessageContext_t globalMessageContext;

/**
 * @brief Command struct pointer to return from mocked getCommand.
 */
static Command_t * pCommandToReturn;

=======
 * @brief A mocked function to release an allocated command.
 */
static bool mockReleaseCommand( Command_t * pCommandToRelease )
{
    return true;
}

/**
 * @brief A mocked function to obtain a pointer to an allocated command.
 */
static Command_t * mockGetCommand( uint32_t blockTimeMs )
{
    return &command;
}

/**
 * @brief A mocked Callback to invoke upon command completion.
 */
static void mockCommandCallback( void * pCmdCallbackContext,
                                 MQTTAgentReturnInfo_t * pReturnInfo )
{
    commandCompleteCallbackCount++;
}

/**
 * @brief Context Definition with which tasks may deliver messages to the agent.
 */
struct AgentMessageContext
{
    Command_t * pSentCommand;
};

/**
 * @brief A mock publish callback function.
 */
static void mockPublishCallback( MQTTAgentContext_t * pMqttAgentContext,
                                 uint16_t packetId,
                                 MQTTPublishInfo_t * pPublishInfo )
{
    ( void ) pMqttAgentContext;
    ( void ) packetId;
    ( void ) pPublishInfo;
}

/**
 * @brief Function to initialize MQTT Agent Context to valid parameters.
 */
static void setupAgentContext( MQTTAgentContext_t * pAgentContext )
{
    AgentMessageInterface_t messageInterface = { 0 };
    MQTTFixedBuffer_t networkBuffer = { 0 };
    TransportInterface_t transportInterface = { 0 };
    void * incomingPacketContext = NULL;
    MQTTStatus_t mqttStatus;

    messageInterface.pMsgCtx = &globalMessageContext;
    messageInterface.send = mockSend;
    messageInterface.recv = mockReceive;
    messageInterface.releaseCommand = mockReleaseCommand;
    messageInterface.getCommand = mockGetCommand;

    MQTT_Init_ExpectAnyArgsAndReturn( MQTTSuccess );
    mqttStatus = MQTTAgent_Init( pAgentContext,
                                 &messageInterface,
                                 &networkBuffer,
                                 &transportInterface,
                                 getTime,
                                 mockPublishCallback,
                                 incomingPacketContext );
    TEST_ASSERT_EQUAL( MQTTSuccess, mqttStatus );
    /* Set packet ID nonzero to indicate initialization. */
    pAgentContext->mqttContext.nextPacketId = 1U;
}
>>>>>>> 65307c5a

/* ============================   UNITY FIXTURES ============================ */

/* Called before each test method. */
void setUp()
{
    globalEntryTime = 0;
<<<<<<< HEAD
    commandReleaseCallCount = 0;
    globalMessageContext.pSentCommand = NULL;
    pCommandToReturn = NULL;
=======
    commandCompleteCallbackCount = 0;
>>>>>>> 65307c5a
}

/* Called after each test method. */
void tearDown()
{
}

/* Called at the beginning of the whole suite. */
void suiteSetUp()
{
}

/* Called at the end of the whole suite. */
int suiteTearDown( int numFailures )
{
    return numFailures;
}

/* ========================================================================== */

/**
 * @brief A mocked send function to send commands to the agent.
 */
static bool stubSend( AgentMessageContext_t * pMsgCtx,
                      const void * pData,
                      uint32_t blockTimeMs )
{
    Command_t ** pCommandToSend = ( Command_t ** ) pData;

    pMsgCtx->pSentCommand = *pCommandToSend;
    return true;
}

/**
 * @brief A mocked send function to send commands to the agent.
 * Returns failure.
 */
static bool stubSendFail( AgentMessageContext_t * pMsgCtx,
                          const void * pData,
                          uint32_t blockTimeMs )
{
    ( void ) pMsgCtx;
    ( void ) pData;
    ( void ) blockTimeMs;
    return false;
}

/**
 * @brief A mocked receive function for the agent to receive commands.
 */
static bool stubReceive( AgentMessageContext_t * pMsgCtx,
                         void * pBuffer,
                         uint32_t blockTimeMs )
{
    Command_t ** pCommandToReceive = ( Command_t ** ) pBuffer;

    *pCommandToReceive = pMsgCtx->pSentCommand;
    return true;
}

/**
 * @brief A mocked function to obtain an allocated command.
 */
static Command_t * stubGetCommand( uint32_t blockTimeMs )
{
    return pCommandToReturn;
}

/**
 * @brief A mocked function to release an allocated command.
 */
static bool stubReleaseCommand( Command_t * pCommandToRelease )
{
    ( void ) pCommandToRelease;
    commandReleaseCallCount++;
    return true;
}

/**
 * @brief A mock publish callback function.
 */
static void stubPublishCallback( MQTTAgentContext_t * pMqttAgentContext,
                                 uint16_t packetId,
                                 MQTTPublishInfo_t * pPublishInfo )
{
    ( void ) pMqttAgentContext;
    ( void ) packetId;
    ( void ) pPublishInfo;
}

static void stubCompletionCallback( void * pCommandCompletionContext,
                                    MQTTAgentReturnInfo_t * pReturnInfo )
{
    CommandContext_t * pCastContext;

    pCastContext = ( CommandContext_t * ) pCommandCompletionContext;

    if( pCastContext != NULL )
    {
        pCastContext->returnStatus = pReturnInfo->returnCode;
    }
}

/**
 * @brief A mocked timer query function that increments on every call.
 */
static uint32_t stubGetTime( void )
{
    return globalEntryTime++;
}

/**
 * @brief Function to initialize MQTT Agent Context to valid parameters.
 */
static void setupAgentContext( MQTTAgentContext_t * pAgentContext )
{
    AgentMessageInterface_t messageInterface = { 0 };
    MQTTFixedBuffer_t networkBuffer = { 0 };
    TransportInterface_t transportInterface = { 0 };
    void * incomingPacketContext = NULL;
    MQTTStatus_t mqttStatus;

    messageInterface.pMsgCtx = &globalMessageContext;
    messageInterface.send = stubSend;
    messageInterface.recv = stubReceive;
    messageInterface.releaseCommand = stubReleaseCommand;
    messageInterface.getCommand = stubGetCommand;

    MQTT_Init_ExpectAnyArgsAndReturn( MQTTSuccess );
    mqttStatus = MQTTAgent_Init( pAgentContext,
                                 &messageInterface,
                                 &networkBuffer,
                                 &transportInterface,
                                 stubGetTime,
                                 stubPublishCallback,
                                 incomingPacketContext );
    TEST_ASSERT_EQUAL( MQTTSuccess, mqttStatus );
    /* Set packet ID nonzero to indicate initialization. */
    pAgentContext->mqttContext.nextPacketId = 1U;
}

/**
 * @brief Helper function to test API functions of the form
 * MQTTStatus_t func( MQTTAgentContext_t *, CommandInfo_t * )
 * for invalid parameters.
 *
 * @param[in] FuncToTest Pointer to function to test.
 * @param[in] pFuncName String of function name to print for error messages.
 */
static void invalidParamsTestFunc( MQTTStatus_t ( *FuncToTest )( MQTTAgentContext_t *, CommandInfo_t * ),
                                   const char * pFuncName )
{
<<<<<<< HEAD
    MQTTAgentContext_t agentContext = { 0 };
    MQTTStatus_t mqttStatus;
    CommandInfo_t commandInfo = { 0 };

    setupAgentContext( &agentContext );

    /* Test for NULL parameters. */
    mqttStatus = ( FuncToTest ) ( &agentContext, NULL );
    TEST_ASSERT_EQUAL_MESSAGE( MQTTBadParameter, mqttStatus, pFuncName );

    mqttStatus = ( FuncToTest ) ( NULL, &commandInfo );
    TEST_ASSERT_EQUAL_MESSAGE( MQTTBadParameter, mqttStatus, pFuncName );

    /* Various NULL parameters for the agent interface. */
    agentContext.agentInterface.send = NULL;
    mqttStatus = ( FuncToTest ) ( &agentContext, &commandInfo );
    TEST_ASSERT_EQUAL_MESSAGE( MQTTBadParameter, mqttStatus, pFuncName );

    agentContext.agentInterface.send = stubSend;
    agentContext.agentInterface.recv = NULL;
    mqttStatus = ( FuncToTest ) ( &agentContext, &commandInfo );
    TEST_ASSERT_EQUAL_MESSAGE( MQTTBadParameter, mqttStatus, pFuncName );

    agentContext.agentInterface.recv = stubReceive;
    agentContext.agentInterface.getCommand = NULL;
    mqttStatus = ( FuncToTest ) ( &agentContext, &commandInfo );
    TEST_ASSERT_EQUAL_MESSAGE( MQTTBadParameter, mqttStatus, pFuncName );

    agentContext.agentInterface.getCommand = stubGetCommand;
    agentContext.agentInterface.releaseCommand = NULL;
    mqttStatus = ( FuncToTest ) ( &agentContext, &commandInfo );
    TEST_ASSERT_EQUAL_MESSAGE( MQTTBadParameter, mqttStatus, pFuncName );

    agentContext.agentInterface.releaseCommand = stubReleaseCommand;
    agentContext.agentInterface.pMsgCtx = NULL;
    mqttStatus = ( FuncToTest ) ( &agentContext, &commandInfo );
    TEST_ASSERT_EQUAL_MESSAGE( MQTTBadParameter, mqttStatus, pFuncName );

    agentContext.agentInterface.pMsgCtx = &globalMessageContext;
    /* Invalid packet ID to indicate uninitialized context. */
    agentContext.mqttContext.nextPacketId = MQTT_PACKET_ID_INVALID;
    mqttStatus = ( FuncToTest ) ( &agentContext, &commandInfo );
    TEST_ASSERT_EQUAL_MESSAGE( MQTTBadParameter, mqttStatus, pFuncName );
}

/* ========================================================================== */

/**
 * @brief Test that MQTTAgent_Init is able to update the context object correctly.
 */

void test_MQTTAgent_Init_Happy_Path( void )
{
=======
    MQTTAgentContext_t mqttAgentContext;
    AgentMessageInterface_t msgInterface = { 0 };
    MQTTFixedBuffer_t networkBuffer = { 0 };
    TransportInterface_t transportInterface = { 0 };
    void * incomingPacketContext;
    AgentMessageContext_t msg;
    MQTTStatus_t mqttStatus;

    msgInterface.pMsgCtx = &msg;
    msgInterface.send = mockSend;
    msgInterface.recv = mockReceive;
    msgInterface.releaseCommand = mockReleaseCommand;
    msgInterface.getCommand = mockGetCommand;

    MQTT_Init_ExpectAnyArgsAndReturn( MQTTSuccess );
    mqttStatus = MQTTAgent_Init( &mqttAgentContext, &msgInterface, &networkBuffer, &transportInterface, getTime, mockPublishCallback, incomingPacketContext );
    TEST_ASSERT_EQUAL( MQTTSuccess, mqttStatus );
    TEST_ASSERT_EQUAL_PTR( mockPublishCallback, mqttAgentContext.pIncomingCallback );
    TEST_ASSERT_EQUAL_PTR( incomingPacketContext, mqttAgentContext.pIncomingCallbackContext );
    TEST_ASSERT_EQUAL_MEMORY( &msgInterface, &mqttAgentContext.agentInterface, sizeof( msgInterface ) );
>>>>>>> 65307c5a
}

/**
 * @brief Test that any NULL parameter causes MQTTAgent_Init to return MQTTBadParameter.
 */
void test_MQTTAgent_Init_Invalid_Params( void )
{
<<<<<<< HEAD
}

/* ========================================================================== */

/**
 * @brief Test error cases when a command cannot be obtained.
 */
void test_MQTTAgent_Ping_Command_Allocation_Failure( void )
{
    MQTTAgentContext_t agentContext = { 0 };
    MQTTStatus_t mqttStatus;
    CommandInfo_t commandInfo = { 0 };
    Command_t command = { 0 };

    setupAgentContext( &agentContext );

    pCommandToReturn = NULL;
    mqttStatus = MQTTAgent_Ping( &agentContext, &commandInfo );
    TEST_ASSERT_EQUAL( MQTTNoMemory, mqttStatus );
}

/**
 * @brief Test error case when a command cannot be enqueued.
 */
void test_MQTTAgent_Ping_Command_Send_Failure( void )
{
    MQTTAgentContext_t agentContext = { 0 };
    MQTTStatus_t mqttStatus;
    CommandInfo_t commandInfo = { 0 };
    Command_t command = { 0 };

    setupAgentContext( &agentContext );

    pCommandToReturn = &command;
    agentContext.agentInterface.send = stubSendFail;
    mqttStatus = MQTTAgent_Ping( &agentContext, &commandInfo );
    TEST_ASSERT_EQUAL( MQTTSendFailed, mqttStatus );
    /* Test that the command was released. */
    TEST_ASSERT_EQUAL_INT( 1, commandReleaseCallCount );
    /* Also test that the command was set. */
    TEST_ASSERT_EQUAL( PING, command.commandType );
}

/**
 * @brief Test that a bad parameter is returned when there
 * is no more space to store a pending acknowledgment for
 * a command that expects one.
 */
void test_MQTTAgent_Subscribe_No_Ack_Space( void )
{
    MQTTAgentContext_t agentContext;
    MQTTStatus_t mqttStatus;
    CommandInfo_t commandInfo = { 0 };
    Command_t command = { 0 };
    MQTTSubscribeInfo_t subscribeInfo = { 0 };
    MQTTAgentSubscribeArgs_t subscribeArgs = { 0 };
    int i;

    setupAgentContext( &agentContext );
    pCommandToReturn = &command;

    /* No space in pending ack list. */
    for( i = 0; i < MQTT_AGENT_MAX_OUTSTANDING_ACKS; i++ )
    {
        agentContext.pPendingAcks[ i ].packetId = ( i + 1 );
    }

    subscribeArgs.pSubscribeInfo = &subscribeInfo;
    subscribeArgs.numSubscriptions = 1U;
    mqttStatus = MQTTAgent_Subscribe( &agentContext, &subscribeArgs, &commandInfo );
    TEST_ASSERT_EQUAL( MQTTNoMemory, mqttStatus );
}

/**
 * @brief Test MQTTAgent_Subscribe() with invalid parameters.
 */
void test_MQTTAgent_Subscribe_Invalid_Parameters( void )
{
    MQTTAgentContext_t agentContext;
    MQTTStatus_t mqttStatus;
    CommandInfo_t commandInfo = { 0 };
    Command_t command = { 0 };
    MQTTSubscribeInfo_t subscribeInfo = { 0 };
    MQTTAgentSubscribeArgs_t subscribeArgs = { 0 };

    setupAgentContext( &agentContext );
    pCommandToReturn = &command;

    /* NULL parameters. */
    mqttStatus = MQTTAgent_Subscribe( NULL, &subscribeArgs, &commandInfo );
    TEST_ASSERT_EQUAL( MQTTBadParameter, mqttStatus );

    mqttStatus = MQTTAgent_Subscribe( &agentContext, NULL, &commandInfo );
    TEST_ASSERT_EQUAL( MQTTBadParameter, mqttStatus );

    mqttStatus = MQTTAgent_Subscribe( &agentContext, &subscribeArgs, NULL );
    TEST_ASSERT_EQUAL( MQTTBadParameter, mqttStatus );

    /* Incorrect subscribe args. */
    mqttStatus = MQTTAgent_Subscribe( &agentContext, &subscribeArgs, &commandInfo );
    TEST_ASSERT_EQUAL( MQTTBadParameter, mqttStatus );

    subscribeArgs.pSubscribeInfo = &subscribeInfo;
    subscribeArgs.numSubscriptions = 0U;
    mqttStatus = MQTTAgent_Subscribe( &agentContext, &subscribeArgs, &commandInfo );
    TEST_ASSERT_EQUAL( MQTTBadParameter, mqttStatus );
}

/**
 * @brief Test that MQTTAgent_Subscribe() works as intended.
 */
void test_MQTTAgent_Subscribe_success( void )
{
    MQTTAgentContext_t agentContext;
    MQTTStatus_t mqttStatus;
    CommandInfo_t commandInfo = { 0 };
    Command_t command = { 0 };
    MQTTSubscribeInfo_t subscribeInfo = { 0 };
    MQTTAgentSubscribeArgs_t subscribeArgs = { 0 };

    setupAgentContext( &agentContext );
    pCommandToReturn = &command;

    /* Success case. */
    subscribeArgs.pSubscribeInfo = &subscribeInfo;
    subscribeArgs.numSubscriptions = 1U;
    mqttStatus = MQTTAgent_Subscribe( &agentContext, &subscribeArgs, &commandInfo );
    TEST_ASSERT_EQUAL( MQTTSuccess, mqttStatus );
    TEST_ASSERT_EQUAL_PTR( &command, globalMessageContext.pSentCommand );
    TEST_ASSERT_EQUAL( SUBSCRIBE, command.commandType );
    TEST_ASSERT_EQUAL_PTR( &subscribeArgs, command.pArgs );
    TEST_ASSERT_NULL( command.pCommandCompleteCallback );
}

/**
 * @brief Test MQTTAgent_Unsubscribe() with invalid parameters.
 */
void test_MQTTAgent_Unsubscribe_Invalid_Parameters( void )
{
    MQTTAgentContext_t agentContext;
    MQTTStatus_t mqttStatus;
    CommandInfo_t commandInfo = { 0 };
    Command_t command = { 0 };
    MQTTSubscribeInfo_t subscribeInfo = { 0 };
    MQTTAgentSubscribeArgs_t subscribeArgs = { 0 };

    setupAgentContext( &agentContext );
    pCommandToReturn = &command;

    /* NULL parameters. */
    mqttStatus = MQTTAgent_Unsubscribe( NULL, &subscribeArgs, &commandInfo );
    TEST_ASSERT_EQUAL( MQTTBadParameter, mqttStatus );

    mqttStatus = MQTTAgent_Unsubscribe( &agentContext, NULL, &commandInfo );
    TEST_ASSERT_EQUAL( MQTTBadParameter, mqttStatus );

    mqttStatus = MQTTAgent_Unsubscribe( &agentContext, &subscribeArgs, NULL );
    TEST_ASSERT_EQUAL( MQTTBadParameter, mqttStatus );

    /* Incorrect subscribe args. */
    mqttStatus = MQTTAgent_Unsubscribe( &agentContext, &subscribeArgs, &commandInfo );
    TEST_ASSERT_EQUAL( MQTTBadParameter, mqttStatus );

    subscribeArgs.pSubscribeInfo = &subscribeInfo;
    subscribeArgs.numSubscriptions = 0U;
    mqttStatus = MQTTAgent_Unsubscribe( &agentContext, &subscribeArgs, &commandInfo );
    TEST_ASSERT_EQUAL( MQTTBadParameter, mqttStatus );
}

/**
 * @brief Test that MQTTAgent_Unsubscribe() works as intended.
 */
void test_MQTTAgent_Unsubscribe_success( void )
{
    MQTTAgentContext_t agentContext;
    MQTTStatus_t mqttStatus;
    CommandInfo_t commandInfo = { 0 };
    Command_t command = { 0 };
    MQTTSubscribeInfo_t subscribeInfo = { 0 };
    MQTTAgentSubscribeArgs_t subscribeArgs = { 0 };

    setupAgentContext( &agentContext );
    pCommandToReturn = &command;
    commandInfo.cmdCompleteCallback = stubCompletionCallback;

    /* Success case. */
    subscribeArgs.pSubscribeInfo = &subscribeInfo;
    subscribeArgs.numSubscriptions = 1U;
    mqttStatus = MQTTAgent_Unsubscribe( &agentContext, &subscribeArgs, &commandInfo );
    TEST_ASSERT_EQUAL( MQTTSuccess, mqttStatus );
    TEST_ASSERT_EQUAL_PTR( &command, globalMessageContext.pSentCommand );
    TEST_ASSERT_EQUAL( UNSUBSCRIBE, command.commandType );
    TEST_ASSERT_EQUAL_PTR( &subscribeArgs, command.pArgs );
    TEST_ASSERT_EQUAL_PTR( stubCompletionCallback, command.pCommandCompleteCallback );
}

/* ========================================================================== */

/**
 * @brief Test that MQTTAgent_Publish() works as intended.
 */
void test_MQTTAgent_Publish( void )
{
    MQTTAgentContext_t agentContext;
    MQTTStatus_t mqttStatus;
    CommandInfo_t commandInfo = { 0 };
    Command_t command = { 0 };
    MQTTPublishInfo_t publishInfo = { 0 };

    setupAgentContext( &agentContext );
    pCommandToReturn = &command;
    commandInfo.cmdCompleteCallback = stubCompletionCallback;

    /* TODO: Implement this. */
}

/* ========================================================================== */

/**
 * @brief Test MQTTAgent_ProcessLoop() with invalid parameters.
 */
void test_MQTTAgent_ProcessLoop_Invalid_Params( void )
{
    /* Call the common helper function with the function pointer and name. */
    invalidParamsTestFunc( MQTTAgent_ProcessLoop, "Function=MQTTAgent_ProcessLoop" );
}

/**
 * @brief Test that MQTTAgent_ProcessLoop() works as intended.
 */
void test_MQTTAgent_ProcessLoop_success( void )
{
    MQTTAgentContext_t agentContext;
    MQTTStatus_t mqttStatus;
    CommandInfo_t commandInfo = { 0 };
    Command_t command = { 0 };

    setupAgentContext( &agentContext );
    pCommandToReturn = &command;

    /* Success case. */
    mqttStatus = MQTTAgent_ProcessLoop( &agentContext, &commandInfo );
    TEST_ASSERT_EQUAL( MQTTSuccess, mqttStatus );
    TEST_ASSERT_EQUAL_PTR( &command, globalMessageContext.pSentCommand );
    TEST_ASSERT_EQUAL( PROCESSLOOP, command.commandType );
    TEST_ASSERT_NULL( command.pArgs );
    TEST_ASSERT_NULL( command.pCommandCompleteCallback );
}

/* ========================================================================== */

/**
 * @brief Test MQTTAgent_Disconnect() with invalid parameters.
 */
void test_MQTTAgent_Disconnect_Invalid_Params( void )
{
    /* Call the common helper function with the function pointer and name. */
    invalidParamsTestFunc( MQTTAgent_Disconnect, "Function=MQTTAgent_Disconnect" );
}

/**
 * @brief Test that MQTTAgent_Disconnect() works as intended.
 */
void test_MQTTAgent_Disconnect_success( void )
{
    MQTTAgentContext_t agentContext;
    MQTTStatus_t mqttStatus;
    CommandInfo_t commandInfo = { 0 };
    Command_t command = { 0 };

    setupAgentContext( &agentContext );
    pCommandToReturn = &command;
    commandInfo.cmdCompleteCallback = stubCompletionCallback;

    /* Success case. */
    mqttStatus = MQTTAgent_Disconnect( &agentContext, &commandInfo );
    TEST_ASSERT_EQUAL( MQTTSuccess, mqttStatus );
    TEST_ASSERT_EQUAL_PTR( &command, globalMessageContext.pSentCommand );
    TEST_ASSERT_EQUAL( DISCONNECT, command.commandType );
    TEST_ASSERT_NULL( command.pArgs );
    TEST_ASSERT_EQUAL_PTR( stubCompletionCallback, command.pCommandCompleteCallback );
}

/* ========================================================================== */

/**
 * @brief Test MQTTAgent_Disconnect() with invalid parameters.
 */
void test_MQTTAgent_Ping_Invalid_Params( void )
{
    /* Call the common helper function with the function pointer and name. */
    invalidParamsTestFunc( MQTTAgent_Ping, "Function=MQTTAgent_Ping" );
}

/**
 * @brief Test that MQTTAgent_Ping() works as intended.
 */
void test_MQTTAgent_Ping_success( void )
{
    MQTTAgentContext_t agentContext;
    MQTTStatus_t mqttStatus;
    CommandInfo_t commandInfo = { 0 };
    Command_t command = { 0 };

    setupAgentContext( &agentContext );
    pCommandToReturn = &command;
    commandInfo.cmdCompleteCallback = stubCompletionCallback;

    /* Success case. */
    mqttStatus = MQTTAgent_Ping( &agentContext, &commandInfo );
    TEST_ASSERT_EQUAL( MQTTSuccess, mqttStatus );
    TEST_ASSERT_EQUAL_PTR( &command, globalMessageContext.pSentCommand );
    TEST_ASSERT_EQUAL( PING, command.commandType );
    TEST_ASSERT_NULL( command.pArgs );
    TEST_ASSERT_EQUAL_PTR( stubCompletionCallback, command.pCommandCompleteCallback );
}

/* ========================================================================== */

/**
 * @brief Test MQTTAgent_Terminate() with invalid parameters.
 */
void test_MQTTAgent_Terminate_Invalid_Params( void )
{
    /* Call the common helper function with the function pointer and name. */
    invalidParamsTestFunc( MQTTAgent_Terminate, "Function=MQTTAgent_Terminate" );
}

/**
 * @brief Test that MQTTAgent_Terminate() works as intended.
 */
void test_MQTTAgent_Terminate_success( void )
{
    MQTTAgentContext_t agentContext;
    MQTTStatus_t mqttStatus;
    CommandInfo_t commandInfo = { 0 };
    Command_t command = { 0 };

    setupAgentContext( &agentContext );
    pCommandToReturn = &command;
    commandInfo.cmdCompleteCallback = stubCompletionCallback;

    /* Success case. */
    mqttStatus = MQTTAgent_Terminate( &agentContext, &commandInfo );
    TEST_ASSERT_EQUAL( MQTTSuccess, mqttStatus );
    TEST_ASSERT_EQUAL_PTR( &command, globalMessageContext.pSentCommand );
    TEST_ASSERT_EQUAL( TERMINATE, command.commandType );
    TEST_ASSERT_NULL( command.pArgs );
    TEST_ASSERT_EQUAL_PTR( stubCompletionCallback, command.pCommandCompleteCallback );
=======
    MQTTAgentContext_t mqttAgentContext;
    AgentMessageInterface_t msgInterface = { 0 };
    MQTTFixedBuffer_t networkBuffer = { 0 };
    TransportInterface_t transportInterface = { 0 };
    IncomingPublishCallback_t incomingCallback = mockPublishCallback;
    void * incomingPacketContext;
    AgentMessageContext_t msg;
    MQTTStatus_t mqttStatus;

    /* Check that MQTTBadParameter is returned if any NULL parameters are passed. */
    mqttStatus = MQTTAgent_Init( NULL, &msgInterface, &networkBuffer, &transportInterface, getTime, incomingCallback, incomingPacketContext );
    TEST_ASSERT_EQUAL( MQTTBadParameter, mqttStatus );

    mqttStatus = MQTTAgent_Init( &mqttAgentContext, NULL, &networkBuffer, &transportInterface, getTime, incomingCallback, incomingPacketContext );
    TEST_ASSERT_EQUAL( MQTTBadParameter, mqttStatus );

    mqttStatus = MQTTAgent_Init( &mqttAgentContext, &msgInterface, &networkBuffer, NULL, getTime, incomingCallback, incomingPacketContext );
    TEST_ASSERT_EQUAL( MQTTBadParameter, mqttStatus );

    /* Test if NULL is passed for any of the function pointers. */
    mqttStatus = MQTTAgent_Init( &mqttAgentContext, &msgInterface, &networkBuffer, &transportInterface, getTime, NULL, incomingPacketContext );
    TEST_ASSERT_EQUAL( MQTTBadParameter, mqttStatus );

    mqttStatus = MQTTAgent_Init( &mqttAgentContext, &msgInterface, &networkBuffer, &transportInterface, NULL, incomingCallback, incomingPacketContext );
    TEST_ASSERT_EQUAL( MQTTBadParameter, mqttStatus );

    mqttStatus = MQTTAgent_Init( &mqttAgentContext, &msgInterface, &networkBuffer, &transportInterface, getTime, incomingCallback, incomingPacketContext );
    TEST_ASSERT_EQUAL( MQTTBadParameter, mqttStatus );

    msgInterface.pMsgCtx = &msg;

    mqttStatus = MQTTAgent_Init( &mqttAgentContext, &msgInterface, &networkBuffer, &transportInterface, getTime, incomingCallback, incomingPacketContext );
    TEST_ASSERT_EQUAL( MQTTBadParameter, mqttStatus );

    msgInterface.send = mockSend;

    mqttStatus = MQTTAgent_Init( &mqttAgentContext, &msgInterface, &networkBuffer, &transportInterface, getTime, incomingCallback, incomingPacketContext );
    TEST_ASSERT_EQUAL( MQTTBadParameter, mqttStatus );

    msgInterface.recv = mockReceive;

    mqttStatus = MQTTAgent_Init( &mqttAgentContext, &msgInterface, &networkBuffer, &transportInterface, getTime, incomingCallback, incomingPacketContext );
    TEST_ASSERT_EQUAL( MQTTBadParameter, mqttStatus );

    msgInterface.releaseCommand = mockReleaseCommand;

    mqttStatus = MQTTAgent_Init( &mqttAgentContext, &msgInterface, &networkBuffer, &transportInterface, getTime, incomingCallback, incomingPacketContext );
    TEST_ASSERT_EQUAL( MQTTBadParameter, mqttStatus );

    msgInterface.getCommand = mockGetCommand;

    /* MQTT_Init() should check the network buffer. */
    MQTT_Init_ExpectAnyArgsAndReturn( MQTTBadParameter );
    mqttStatus = MQTTAgent_Init( &mqttAgentContext, &msgInterface, NULL, &transportInterface, getTime, incomingCallback, incomingPacketContext );
    TEST_ASSERT_EQUAL( MQTTBadParameter, mqttStatus );

}

/**
 * @brief Test that any NULL parameter causes MQTTAgent_ResumeSession to return MQTTBadParameter.
 */
void test_MQTTAgent_ResumeSession_Invalid_Params( void )
{
    bool sessionPresent = true;
    MQTTStatus_t mqttStatus;

    MQTTAgentContext_t mqttAgentContext;

    setupAgentContext( &mqttAgentContext );

    /* Check that MQTTBadParameter is returned if any NULL mqttAgentContext is passed. */
    mqttStatus = MQTTAgent_ResumeSession( NULL, sessionPresent );
    TEST_ASSERT_EQUAL( MQTTBadParameter, mqttStatus );

    /* Check that MQTTBadParameter is returned if the MQTT context has not been initialized. */
    mqttAgentContext.mqttContext.nextPacketId = 0;
    mqttStatus = MQTTAgent_ResumeSession( &mqttAgentContext, sessionPresent );
    TEST_ASSERT_EQUAL( MQTTBadParameter, mqttStatus );
}


void test_MQTTAgent_ResumeSession_session_present_no_resent_publishes( void )
{
    bool sessionPresent = true;
    MQTTStatus_t mqttStatus;
    MQTTAgentContext_t mqttAgentContext;

    setupAgentContext( &mqttAgentContext );

    MQTT_PublishToResend_IgnoreAndReturn( MQTT_PACKET_ID_INVALID );
    mqttStatus = MQTTAgent_ResumeSession( &mqttAgentContext, sessionPresent );
    TEST_ASSERT_EQUAL( MQTTSuccess, mqttStatus );
}

void test_MQTTAgent_ResumeSession_session_present_no_publish_found( void )
{
    bool sessionPresent = true;
    MQTTStatus_t mqttStatus;
    MQTTAgentContext_t mqttAgentContext;

    setupAgentContext( &mqttAgentContext );

    MQTT_PublishToResend_ExpectAnyArgsAndReturn( 2 );
    mqttAgentContext.pPendingAcks[ 0 ].packetId = 1U;
    MQTT_PublishToResend_ExpectAnyArgsAndReturn( MQTT_PACKET_ID_INVALID );
    mqttStatus = MQTTAgent_ResumeSession( &mqttAgentContext, sessionPresent );
    TEST_ASSERT_EQUAL( MQTTSuccess, mqttStatus );
}

void test_MQTTAgent_ResumeSession_failed_publish( void )
{
    bool sessionPresent = true;
    MQTTStatus_t mqttStatus;
    MQTTAgentContext_t mqttAgentContext;
    Command_t command;
    MQTTPublishInfo_t args;
    AckInfo_t ackInfo;

    setupAgentContext( &mqttAgentContext );

    command.pArgs = &args;
    ackInfo.packetId = 1U;
    ackInfo.pOriginalCommand = &command;
    mqttAgentContext.pPendingAcks[ 0 ] = ackInfo;
    /* Check that failed resending publish return MQTTSendFailed. */
    MQTT_PublishToResend_IgnoreAndReturn( 1 );
    MQTT_Publish_IgnoreAndReturn( MQTTSendFailed );
    mqttStatus = MQTTAgent_ResumeSession( &mqttAgentContext, sessionPresent );
    TEST_ASSERT_EQUAL( MQTTSendFailed, mqttStatus );
}

void test_MQTTAgent_ResumeSession_publish_resend_success( void )
{
    bool sessionPresent = true;
    MQTTStatus_t mqttStatus;
    MQTTAgentContext_t mqttAgentContext;
    Command_t command;
    MQTTPublishInfo_t args;
    AckInfo_t ackInfo;

    setupAgentContext( &mqttAgentContext );

    command.pArgs = &args;

    ackInfo.packetId = 1U;
    ackInfo.pOriginalCommand = &command;
    mqttAgentContext.pPendingAcks[ 0 ] = ackInfo;

    /* Check that publish ack is resent successfully when session resumes. */
    MQTT_PublishToResend_ExpectAnyArgsAndReturn( 1 );
    MQTT_Publish_IgnoreAndReturn( MQTTSuccess );
    MQTT_PublishToResend_ExpectAnyArgsAndReturn( MQTT_PACKET_ID_INVALID );
    mqttStatus = MQTTAgent_ResumeSession( &mqttAgentContext, sessionPresent );
    TEST_ASSERT_EQUAL( MQTTSuccess, mqttStatus );
}


void test_MQTTAgent_ResumeSession_no_session_present( void )
{
    bool sessionPresent = true;
    MQTTStatus_t mqttStatus;
    MQTTAgentContext_t mqttAgentContext;
    Command_t command;

    setupAgentContext( &mqttAgentContext );

    command.pCommandCompleteCallback = NULL;
    mqttAgentContext.pPendingAcks[ 1 ].packetId = 1U;
    mqttAgentContext.pPendingAcks[ 1 ].pOriginalCommand = &command;
    /* Check that only acknowledgments with valid packet IDs are cleared. */
    mqttStatus = MQTTAgent_ResumeSession( &mqttAgentContext, false );
    TEST_ASSERT_EQUAL( MQTTSuccess, mqttStatus );
    TEST_ASSERT_EQUAL( 0, mqttAgentContext.pPendingAcks[ 1 ].packetId );
    TEST_ASSERT_EQUAL( NULL, mqttAgentContext.pPendingAcks[ 1 ].pOriginalCommand );

    command.pCommandCompleteCallback = mockCommandCallback;
    mqttAgentContext.pPendingAcks[ 1 ].packetId = 1U;
    mqttAgentContext.pPendingAcks[ 1 ].pOriginalCommand = &command;
    /* Check that command callback is called if it is specified to indicate network error. */
    mqttStatus = MQTTAgent_ResumeSession( &mqttAgentContext, false );
    TEST_ASSERT_EQUAL_INT( 1, commandCompleteCallbackCount );
    TEST_ASSERT_EQUAL( MQTTSuccess, mqttStatus );
>>>>>>> 65307c5a
}<|MERGE_RESOLUTION|>--- conflicted
+++ resolved
@@ -31,179 +31,51 @@
 
 /* Include paths for public enums, structures, and macros. */
 #include "mqtt_agent.h"
-<<<<<<< HEAD
-
-=======
->>>>>>> 65307c5a
 #include "mock_core_mqtt.h"
 #include "mock_core_mqtt_state.h"
 
 /**
+ * @brief The agent messaging context.
+ */
+struct AgentMessageContext
+{
+    Command_t * pSentCommand;
+};
+
+/**
+ * @brief Command callback context.
+ */
+struct CommandContext
+{
+    MQTTStatus_t returnStatus;
+};
+
+/**
  * @brief Time at the beginning of each test. Note that this is not updated with
  * a real clock. Instead, we simply increment this variable.
  */
-<<<<<<< HEAD
-#define MQTT_CLIENT_IDENTIFIER         "testclient"
-=======
-static uint32_t globalEntryTime;
->>>>>>> 65307c5a
+static uint32_t globalEntryTime = 0;
+
+/**
+ * @brief The number of times the release command function is called.
+ */
+static uint32_t commandReleaseCallCount = 0;
+
+/**
+ * @brief Message context to use for tests.
+ */
+static AgentMessageContext_t globalMessageContext;
+
+/**
+ * @brief Command struct pointer to return from mocked getCommand.
+ */
+static Command_t * pCommandToReturn;
 
 /**
  * @brief Mock Counter variable to check callback is called on command completion.
  */
-<<<<<<< HEAD
-#define MQTT_SAMPLE_NETWORK_CONTEXT    ( NULL )
-
-/**
- * @brief The agent messaging context.
- */
-struct AgentMessageContext
-{
-    Command_t * pSentCommand;
-};
-
-/**
- * @brief Command callback context.
- */
-struct CommandContext
-{
-    MQTTStatus_t returnStatus;
-};
-=======
 static uint32_t commandCompleteCallbackCount;
->>>>>>> 65307c5a
-
-/**
- * @brief Mock Command variable.
- */
-static Command_t command;
-
-/**
- * @brief Message context to use for tests.
- */
-static AgentMessageContext_t globalMessageContext;
-/* ========================================================================== */
-
-/**
- * @brief A mocked timer query function that increments on every call.
- */
-static uint32_t getTime( void )
-{
-    return globalEntryTime++;
-}
-/* ========================================================================== */
-
-/**
- * @brief A mocked send function to send command to agent.
- */
-static bool mockSend( AgentMessageContext_t * pMsgCtx,
-                      const void * pData,
-                      uint32_t blockTimeMs )
-{
-    return true;
-}
-
-/**
- * @brief A mocked receive function for the agent to receive command.
- */
-static bool mockReceive( AgentMessageContext_t * pMsgCtx,
-                         void * pBuffer,
-                         uint32_t blockTimeMs )
-{
-    return true;
-}
-
-/**
-<<<<<<< HEAD
- * @brief The number of times the release command function is called.
- */
-static uint32_t commandReleaseCallCount = 0;
-
-/**
- * @brief Message context to use for tests.
- */
-static AgentMessageContext_t globalMessageContext;
-
-/**
- * @brief Command struct pointer to return from mocked getCommand.
- */
-static Command_t * pCommandToReturn;
-
-=======
- * @brief A mocked function to release an allocated command.
- */
-static bool mockReleaseCommand( Command_t * pCommandToRelease )
-{
-    return true;
-}
-
-/**
- * @brief A mocked function to obtain a pointer to an allocated command.
- */
-static Command_t * mockGetCommand( uint32_t blockTimeMs )
-{
-    return &command;
-}
-
-/**
- * @brief A mocked Callback to invoke upon command completion.
- */
-static void mockCommandCallback( void * pCmdCallbackContext,
-                                 MQTTAgentReturnInfo_t * pReturnInfo )
-{
-    commandCompleteCallbackCount++;
-}
-
-/**
- * @brief Context Definition with which tasks may deliver messages to the agent.
- */
-struct AgentMessageContext
-{
-    Command_t * pSentCommand;
-};
-
-/**
- * @brief A mock publish callback function.
- */
-static void mockPublishCallback( MQTTAgentContext_t * pMqttAgentContext,
-                                 uint16_t packetId,
-                                 MQTTPublishInfo_t * pPublishInfo )
-{
-    ( void ) pMqttAgentContext;
-    ( void ) packetId;
-    ( void ) pPublishInfo;
-}
-
-/**
- * @brief Function to initialize MQTT Agent Context to valid parameters.
- */
-static void setupAgentContext( MQTTAgentContext_t * pAgentContext )
-{
-    AgentMessageInterface_t messageInterface = { 0 };
-    MQTTFixedBuffer_t networkBuffer = { 0 };
-    TransportInterface_t transportInterface = { 0 };
-    void * incomingPacketContext = NULL;
-    MQTTStatus_t mqttStatus;
-
-    messageInterface.pMsgCtx = &globalMessageContext;
-    messageInterface.send = mockSend;
-    messageInterface.recv = mockReceive;
-    messageInterface.releaseCommand = mockReleaseCommand;
-    messageInterface.getCommand = mockGetCommand;
-
-    MQTT_Init_ExpectAnyArgsAndReturn( MQTTSuccess );
-    mqttStatus = MQTTAgent_Init( pAgentContext,
-                                 &messageInterface,
-                                 &networkBuffer,
-                                 &transportInterface,
-                                 getTime,
-                                 mockPublishCallback,
-                                 incomingPacketContext );
-    TEST_ASSERT_EQUAL( MQTTSuccess, mqttStatus );
-    /* Set packet ID nonzero to indicate initialization. */
-    pAgentContext->mqttContext.nextPacketId = 1U;
-}
->>>>>>> 65307c5a
+
 
 /* ============================   UNITY FIXTURES ============================ */
 
@@ -211,13 +83,10 @@
 void setUp()
 {
     globalEntryTime = 0;
-<<<<<<< HEAD
     commandReleaseCallCount = 0;
     globalMessageContext.pSentCommand = NULL;
     pCommandToReturn = NULL;
-=======
     commandCompleteCallbackCount = 0;
->>>>>>> 65307c5a
 }
 
 /* Called after each test method. */
@@ -319,6 +188,8 @@
     {
         pCastContext->returnStatus = pReturnInfo->returnCode;
     }
+
+    commandCompleteCallbackCount++;
 }
 
 /**
@@ -370,7 +241,6 @@
 static void invalidParamsTestFunc( MQTTStatus_t ( *FuncToTest )( MQTTAgentContext_t *, CommandInfo_t * ),
                                    const char * pFuncName )
 {
-<<<<<<< HEAD
     MQTTAgentContext_t agentContext = { 0 };
     MQTTStatus_t mqttStatus;
     CommandInfo_t commandInfo = { 0 };
@@ -424,7 +294,6 @@
 
 void test_MQTTAgent_Init_Happy_Path( void )
 {
-=======
     MQTTAgentContext_t mqttAgentContext;
     AgentMessageInterface_t msgInterface = { 0 };
     MQTTFixedBuffer_t networkBuffer = { 0 };
@@ -434,18 +303,17 @@
     MQTTStatus_t mqttStatus;
 
     msgInterface.pMsgCtx = &msg;
-    msgInterface.send = mockSend;
-    msgInterface.recv = mockReceive;
-    msgInterface.releaseCommand = mockReleaseCommand;
-    msgInterface.getCommand = mockGetCommand;
+    msgInterface.send = stubSend;
+    msgInterface.recv = stubReceive;
+    msgInterface.releaseCommand = stubReleaseCommand;
+    msgInterface.getCommand = stubGetCommand;
 
     MQTT_Init_ExpectAnyArgsAndReturn( MQTTSuccess );
-    mqttStatus = MQTTAgent_Init( &mqttAgentContext, &msgInterface, &networkBuffer, &transportInterface, getTime, mockPublishCallback, incomingPacketContext );
-    TEST_ASSERT_EQUAL( MQTTSuccess, mqttStatus );
-    TEST_ASSERT_EQUAL_PTR( mockPublishCallback, mqttAgentContext.pIncomingCallback );
+    mqttStatus = MQTTAgent_Init( &mqttAgentContext, &msgInterface, &networkBuffer, &transportInterface, stubGetTime, stubPublishCallback, incomingPacketContext );
+    TEST_ASSERT_EQUAL( MQTTSuccess, mqttStatus );
+    TEST_ASSERT_EQUAL_PTR( stubPublishCallback, mqttAgentContext.pIncomingCallback );
     TEST_ASSERT_EQUAL_PTR( incomingPacketContext, mqttAgentContext.pIncomingCallbackContext );
     TEST_ASSERT_EQUAL_MEMORY( &msgInterface, &mqttAgentContext.agentInterface, sizeof( msgInterface ) );
->>>>>>> 65307c5a
 }
 
 /**
@@ -453,411 +321,60 @@
  */
 void test_MQTTAgent_Init_Invalid_Params( void )
 {
-<<<<<<< HEAD
-}
-
-/* ========================================================================== */
-
-/**
- * @brief Test error cases when a command cannot be obtained.
- */
-void test_MQTTAgent_Ping_Command_Allocation_Failure( void )
-{
-    MQTTAgentContext_t agentContext = { 0 };
-    MQTTStatus_t mqttStatus;
-    CommandInfo_t commandInfo = { 0 };
-    Command_t command = { 0 };
-
-    setupAgentContext( &agentContext );
-
-    pCommandToReturn = NULL;
-    mqttStatus = MQTTAgent_Ping( &agentContext, &commandInfo );
-    TEST_ASSERT_EQUAL( MQTTNoMemory, mqttStatus );
-}
-
-/**
- * @brief Test error case when a command cannot be enqueued.
- */
-void test_MQTTAgent_Ping_Command_Send_Failure( void )
-{
-    MQTTAgentContext_t agentContext = { 0 };
-    MQTTStatus_t mqttStatus;
-    CommandInfo_t commandInfo = { 0 };
-    Command_t command = { 0 };
-
-    setupAgentContext( &agentContext );
-
-    pCommandToReturn = &command;
-    agentContext.agentInterface.send = stubSendFail;
-    mqttStatus = MQTTAgent_Ping( &agentContext, &commandInfo );
-    TEST_ASSERT_EQUAL( MQTTSendFailed, mqttStatus );
-    /* Test that the command was released. */
-    TEST_ASSERT_EQUAL_INT( 1, commandReleaseCallCount );
-    /* Also test that the command was set. */
-    TEST_ASSERT_EQUAL( PING, command.commandType );
-}
-
-/**
- * @brief Test that a bad parameter is returned when there
- * is no more space to store a pending acknowledgment for
- * a command that expects one.
- */
-void test_MQTTAgent_Subscribe_No_Ack_Space( void )
-{
-    MQTTAgentContext_t agentContext;
-    MQTTStatus_t mqttStatus;
-    CommandInfo_t commandInfo = { 0 };
-    Command_t command = { 0 };
-    MQTTSubscribeInfo_t subscribeInfo = { 0 };
-    MQTTAgentSubscribeArgs_t subscribeArgs = { 0 };
-    int i;
-
-    setupAgentContext( &agentContext );
-    pCommandToReturn = &command;
-
-    /* No space in pending ack list. */
-    for( i = 0; i < MQTT_AGENT_MAX_OUTSTANDING_ACKS; i++ )
-    {
-        agentContext.pPendingAcks[ i ].packetId = ( i + 1 );
-    }
-
-    subscribeArgs.pSubscribeInfo = &subscribeInfo;
-    subscribeArgs.numSubscriptions = 1U;
-    mqttStatus = MQTTAgent_Subscribe( &agentContext, &subscribeArgs, &commandInfo );
-    TEST_ASSERT_EQUAL( MQTTNoMemory, mqttStatus );
-}
-
-/**
- * @brief Test MQTTAgent_Subscribe() with invalid parameters.
- */
-void test_MQTTAgent_Subscribe_Invalid_Parameters( void )
-{
-    MQTTAgentContext_t agentContext;
-    MQTTStatus_t mqttStatus;
-    CommandInfo_t commandInfo = { 0 };
-    Command_t command = { 0 };
-    MQTTSubscribeInfo_t subscribeInfo = { 0 };
-    MQTTAgentSubscribeArgs_t subscribeArgs = { 0 };
-
-    setupAgentContext( &agentContext );
-    pCommandToReturn = &command;
-
-    /* NULL parameters. */
-    mqttStatus = MQTTAgent_Subscribe( NULL, &subscribeArgs, &commandInfo );
-    TEST_ASSERT_EQUAL( MQTTBadParameter, mqttStatus );
-
-    mqttStatus = MQTTAgent_Subscribe( &agentContext, NULL, &commandInfo );
-    TEST_ASSERT_EQUAL( MQTTBadParameter, mqttStatus );
-
-    mqttStatus = MQTTAgent_Subscribe( &agentContext, &subscribeArgs, NULL );
-    TEST_ASSERT_EQUAL( MQTTBadParameter, mqttStatus );
-
-    /* Incorrect subscribe args. */
-    mqttStatus = MQTTAgent_Subscribe( &agentContext, &subscribeArgs, &commandInfo );
-    TEST_ASSERT_EQUAL( MQTTBadParameter, mqttStatus );
-
-    subscribeArgs.pSubscribeInfo = &subscribeInfo;
-    subscribeArgs.numSubscriptions = 0U;
-    mqttStatus = MQTTAgent_Subscribe( &agentContext, &subscribeArgs, &commandInfo );
-    TEST_ASSERT_EQUAL( MQTTBadParameter, mqttStatus );
-}
-
-/**
- * @brief Test that MQTTAgent_Subscribe() works as intended.
- */
-void test_MQTTAgent_Subscribe_success( void )
-{
-    MQTTAgentContext_t agentContext;
-    MQTTStatus_t mqttStatus;
-    CommandInfo_t commandInfo = { 0 };
-    Command_t command = { 0 };
-    MQTTSubscribeInfo_t subscribeInfo = { 0 };
-    MQTTAgentSubscribeArgs_t subscribeArgs = { 0 };
-
-    setupAgentContext( &agentContext );
-    pCommandToReturn = &command;
-
-    /* Success case. */
-    subscribeArgs.pSubscribeInfo = &subscribeInfo;
-    subscribeArgs.numSubscriptions = 1U;
-    mqttStatus = MQTTAgent_Subscribe( &agentContext, &subscribeArgs, &commandInfo );
-    TEST_ASSERT_EQUAL( MQTTSuccess, mqttStatus );
-    TEST_ASSERT_EQUAL_PTR( &command, globalMessageContext.pSentCommand );
-    TEST_ASSERT_EQUAL( SUBSCRIBE, command.commandType );
-    TEST_ASSERT_EQUAL_PTR( &subscribeArgs, command.pArgs );
-    TEST_ASSERT_NULL( command.pCommandCompleteCallback );
-}
-
-/**
- * @brief Test MQTTAgent_Unsubscribe() with invalid parameters.
- */
-void test_MQTTAgent_Unsubscribe_Invalid_Parameters( void )
-{
-    MQTTAgentContext_t agentContext;
-    MQTTStatus_t mqttStatus;
-    CommandInfo_t commandInfo = { 0 };
-    Command_t command = { 0 };
-    MQTTSubscribeInfo_t subscribeInfo = { 0 };
-    MQTTAgentSubscribeArgs_t subscribeArgs = { 0 };
-
-    setupAgentContext( &agentContext );
-    pCommandToReturn = &command;
-
-    /* NULL parameters. */
-    mqttStatus = MQTTAgent_Unsubscribe( NULL, &subscribeArgs, &commandInfo );
-    TEST_ASSERT_EQUAL( MQTTBadParameter, mqttStatus );
-
-    mqttStatus = MQTTAgent_Unsubscribe( &agentContext, NULL, &commandInfo );
-    TEST_ASSERT_EQUAL( MQTTBadParameter, mqttStatus );
-
-    mqttStatus = MQTTAgent_Unsubscribe( &agentContext, &subscribeArgs, NULL );
-    TEST_ASSERT_EQUAL( MQTTBadParameter, mqttStatus );
-
-    /* Incorrect subscribe args. */
-    mqttStatus = MQTTAgent_Unsubscribe( &agentContext, &subscribeArgs, &commandInfo );
-    TEST_ASSERT_EQUAL( MQTTBadParameter, mqttStatus );
-
-    subscribeArgs.pSubscribeInfo = &subscribeInfo;
-    subscribeArgs.numSubscriptions = 0U;
-    mqttStatus = MQTTAgent_Unsubscribe( &agentContext, &subscribeArgs, &commandInfo );
-    TEST_ASSERT_EQUAL( MQTTBadParameter, mqttStatus );
-}
-
-/**
- * @brief Test that MQTTAgent_Unsubscribe() works as intended.
- */
-void test_MQTTAgent_Unsubscribe_success( void )
-{
-    MQTTAgentContext_t agentContext;
-    MQTTStatus_t mqttStatus;
-    CommandInfo_t commandInfo = { 0 };
-    Command_t command = { 0 };
-    MQTTSubscribeInfo_t subscribeInfo = { 0 };
-    MQTTAgentSubscribeArgs_t subscribeArgs = { 0 };
-
-    setupAgentContext( &agentContext );
-    pCommandToReturn = &command;
-    commandInfo.cmdCompleteCallback = stubCompletionCallback;
-
-    /* Success case. */
-    subscribeArgs.pSubscribeInfo = &subscribeInfo;
-    subscribeArgs.numSubscriptions = 1U;
-    mqttStatus = MQTTAgent_Unsubscribe( &agentContext, &subscribeArgs, &commandInfo );
-    TEST_ASSERT_EQUAL( MQTTSuccess, mqttStatus );
-    TEST_ASSERT_EQUAL_PTR( &command, globalMessageContext.pSentCommand );
-    TEST_ASSERT_EQUAL( UNSUBSCRIBE, command.commandType );
-    TEST_ASSERT_EQUAL_PTR( &subscribeArgs, command.pArgs );
-    TEST_ASSERT_EQUAL_PTR( stubCompletionCallback, command.pCommandCompleteCallback );
-}
-
-/* ========================================================================== */
-
-/**
- * @brief Test that MQTTAgent_Publish() works as intended.
- */
-void test_MQTTAgent_Publish( void )
-{
-    MQTTAgentContext_t agentContext;
-    MQTTStatus_t mqttStatus;
-    CommandInfo_t commandInfo = { 0 };
-    Command_t command = { 0 };
-    MQTTPublishInfo_t publishInfo = { 0 };
-
-    setupAgentContext( &agentContext );
-    pCommandToReturn = &command;
-    commandInfo.cmdCompleteCallback = stubCompletionCallback;
-
-    /* TODO: Implement this. */
-}
-
-/* ========================================================================== */
-
-/**
- * @brief Test MQTTAgent_ProcessLoop() with invalid parameters.
- */
-void test_MQTTAgent_ProcessLoop_Invalid_Params( void )
-{
-    /* Call the common helper function with the function pointer and name. */
-    invalidParamsTestFunc( MQTTAgent_ProcessLoop, "Function=MQTTAgent_ProcessLoop" );
-}
-
-/**
- * @brief Test that MQTTAgent_ProcessLoop() works as intended.
- */
-void test_MQTTAgent_ProcessLoop_success( void )
-{
-    MQTTAgentContext_t agentContext;
-    MQTTStatus_t mqttStatus;
-    CommandInfo_t commandInfo = { 0 };
-    Command_t command = { 0 };
-
-    setupAgentContext( &agentContext );
-    pCommandToReturn = &command;
-
-    /* Success case. */
-    mqttStatus = MQTTAgent_ProcessLoop( &agentContext, &commandInfo );
-    TEST_ASSERT_EQUAL( MQTTSuccess, mqttStatus );
-    TEST_ASSERT_EQUAL_PTR( &command, globalMessageContext.pSentCommand );
-    TEST_ASSERT_EQUAL( PROCESSLOOP, command.commandType );
-    TEST_ASSERT_NULL( command.pArgs );
-    TEST_ASSERT_NULL( command.pCommandCompleteCallback );
-}
-
-/* ========================================================================== */
-
-/**
- * @brief Test MQTTAgent_Disconnect() with invalid parameters.
- */
-void test_MQTTAgent_Disconnect_Invalid_Params( void )
-{
-    /* Call the common helper function with the function pointer and name. */
-    invalidParamsTestFunc( MQTTAgent_Disconnect, "Function=MQTTAgent_Disconnect" );
-}
-
-/**
- * @brief Test that MQTTAgent_Disconnect() works as intended.
- */
-void test_MQTTAgent_Disconnect_success( void )
-{
-    MQTTAgentContext_t agentContext;
-    MQTTStatus_t mqttStatus;
-    CommandInfo_t commandInfo = { 0 };
-    Command_t command = { 0 };
-
-    setupAgentContext( &agentContext );
-    pCommandToReturn = &command;
-    commandInfo.cmdCompleteCallback = stubCompletionCallback;
-
-    /* Success case. */
-    mqttStatus = MQTTAgent_Disconnect( &agentContext, &commandInfo );
-    TEST_ASSERT_EQUAL( MQTTSuccess, mqttStatus );
-    TEST_ASSERT_EQUAL_PTR( &command, globalMessageContext.pSentCommand );
-    TEST_ASSERT_EQUAL( DISCONNECT, command.commandType );
-    TEST_ASSERT_NULL( command.pArgs );
-    TEST_ASSERT_EQUAL_PTR( stubCompletionCallback, command.pCommandCompleteCallback );
-}
-
-/* ========================================================================== */
-
-/**
- * @brief Test MQTTAgent_Disconnect() with invalid parameters.
- */
-void test_MQTTAgent_Ping_Invalid_Params( void )
-{
-    /* Call the common helper function with the function pointer and name. */
-    invalidParamsTestFunc( MQTTAgent_Ping, "Function=MQTTAgent_Ping" );
-}
-
-/**
- * @brief Test that MQTTAgent_Ping() works as intended.
- */
-void test_MQTTAgent_Ping_success( void )
-{
-    MQTTAgentContext_t agentContext;
-    MQTTStatus_t mqttStatus;
-    CommandInfo_t commandInfo = { 0 };
-    Command_t command = { 0 };
-
-    setupAgentContext( &agentContext );
-    pCommandToReturn = &command;
-    commandInfo.cmdCompleteCallback = stubCompletionCallback;
-
-    /* Success case. */
-    mqttStatus = MQTTAgent_Ping( &agentContext, &commandInfo );
-    TEST_ASSERT_EQUAL( MQTTSuccess, mqttStatus );
-    TEST_ASSERT_EQUAL_PTR( &command, globalMessageContext.pSentCommand );
-    TEST_ASSERT_EQUAL( PING, command.commandType );
-    TEST_ASSERT_NULL( command.pArgs );
-    TEST_ASSERT_EQUAL_PTR( stubCompletionCallback, command.pCommandCompleteCallback );
-}
-
-/* ========================================================================== */
-
-/**
- * @brief Test MQTTAgent_Terminate() with invalid parameters.
- */
-void test_MQTTAgent_Terminate_Invalid_Params( void )
-{
-    /* Call the common helper function with the function pointer and name. */
-    invalidParamsTestFunc( MQTTAgent_Terminate, "Function=MQTTAgent_Terminate" );
-}
-
-/**
- * @brief Test that MQTTAgent_Terminate() works as intended.
- */
-void test_MQTTAgent_Terminate_success( void )
-{
-    MQTTAgentContext_t agentContext;
-    MQTTStatus_t mqttStatus;
-    CommandInfo_t commandInfo = { 0 };
-    Command_t command = { 0 };
-
-    setupAgentContext( &agentContext );
-    pCommandToReturn = &command;
-    commandInfo.cmdCompleteCallback = stubCompletionCallback;
-
-    /* Success case. */
-    mqttStatus = MQTTAgent_Terminate( &agentContext, &commandInfo );
-    TEST_ASSERT_EQUAL( MQTTSuccess, mqttStatus );
-    TEST_ASSERT_EQUAL_PTR( &command, globalMessageContext.pSentCommand );
-    TEST_ASSERT_EQUAL( TERMINATE, command.commandType );
-    TEST_ASSERT_NULL( command.pArgs );
-    TEST_ASSERT_EQUAL_PTR( stubCompletionCallback, command.pCommandCompleteCallback );
-=======
     MQTTAgentContext_t mqttAgentContext;
     AgentMessageInterface_t msgInterface = { 0 };
     MQTTFixedBuffer_t networkBuffer = { 0 };
     TransportInterface_t transportInterface = { 0 };
-    IncomingPublishCallback_t incomingCallback = mockPublishCallback;
+    IncomingPublishCallback_t incomingCallback = stubPublishCallback;
     void * incomingPacketContext;
     AgentMessageContext_t msg;
     MQTTStatus_t mqttStatus;
 
     /* Check that MQTTBadParameter is returned if any NULL parameters are passed. */
-    mqttStatus = MQTTAgent_Init( NULL, &msgInterface, &networkBuffer, &transportInterface, getTime, incomingCallback, incomingPacketContext );
-    TEST_ASSERT_EQUAL( MQTTBadParameter, mqttStatus );
-
-    mqttStatus = MQTTAgent_Init( &mqttAgentContext, NULL, &networkBuffer, &transportInterface, getTime, incomingCallback, incomingPacketContext );
-    TEST_ASSERT_EQUAL( MQTTBadParameter, mqttStatus );
-
-    mqttStatus = MQTTAgent_Init( &mqttAgentContext, &msgInterface, &networkBuffer, NULL, getTime, incomingCallback, incomingPacketContext );
+    mqttStatus = MQTTAgent_Init( NULL, &msgInterface, &networkBuffer, &transportInterface, stubGetTime, incomingCallback, incomingPacketContext );
+    TEST_ASSERT_EQUAL( MQTTBadParameter, mqttStatus );
+
+    mqttStatus = MQTTAgent_Init( &mqttAgentContext, NULL, &networkBuffer, &transportInterface, stubGetTime, incomingCallback, incomingPacketContext );
+    TEST_ASSERT_EQUAL( MQTTBadParameter, mqttStatus );
+
+    mqttStatus = MQTTAgent_Init( &mqttAgentContext, &msgInterface, &networkBuffer, NULL, stubGetTime, incomingCallback, incomingPacketContext );
     TEST_ASSERT_EQUAL( MQTTBadParameter, mqttStatus );
 
     /* Test if NULL is passed for any of the function pointers. */
-    mqttStatus = MQTTAgent_Init( &mqttAgentContext, &msgInterface, &networkBuffer, &transportInterface, getTime, NULL, incomingPacketContext );
+    mqttStatus = MQTTAgent_Init( &mqttAgentContext, &msgInterface, &networkBuffer, &transportInterface, stubGetTime, NULL, incomingPacketContext );
     TEST_ASSERT_EQUAL( MQTTBadParameter, mqttStatus );
 
     mqttStatus = MQTTAgent_Init( &mqttAgentContext, &msgInterface, &networkBuffer, &transportInterface, NULL, incomingCallback, incomingPacketContext );
     TEST_ASSERT_EQUAL( MQTTBadParameter, mqttStatus );
 
-    mqttStatus = MQTTAgent_Init( &mqttAgentContext, &msgInterface, &networkBuffer, &transportInterface, getTime, incomingCallback, incomingPacketContext );
+    mqttStatus = MQTTAgent_Init( &mqttAgentContext, &msgInterface, &networkBuffer, &transportInterface, stubGetTime, incomingCallback, incomingPacketContext );
     TEST_ASSERT_EQUAL( MQTTBadParameter, mqttStatus );
 
     msgInterface.pMsgCtx = &msg;
 
-    mqttStatus = MQTTAgent_Init( &mqttAgentContext, &msgInterface, &networkBuffer, &transportInterface, getTime, incomingCallback, incomingPacketContext );
-    TEST_ASSERT_EQUAL( MQTTBadParameter, mqttStatus );
-
-    msgInterface.send = mockSend;
-
-    mqttStatus = MQTTAgent_Init( &mqttAgentContext, &msgInterface, &networkBuffer, &transportInterface, getTime, incomingCallback, incomingPacketContext );
-    TEST_ASSERT_EQUAL( MQTTBadParameter, mqttStatus );
-
-    msgInterface.recv = mockReceive;
-
-    mqttStatus = MQTTAgent_Init( &mqttAgentContext, &msgInterface, &networkBuffer, &transportInterface, getTime, incomingCallback, incomingPacketContext );
-    TEST_ASSERT_EQUAL( MQTTBadParameter, mqttStatus );
-
-    msgInterface.releaseCommand = mockReleaseCommand;
-
-    mqttStatus = MQTTAgent_Init( &mqttAgentContext, &msgInterface, &networkBuffer, &transportInterface, getTime, incomingCallback, incomingPacketContext );
-    TEST_ASSERT_EQUAL( MQTTBadParameter, mqttStatus );
-
-    msgInterface.getCommand = mockGetCommand;
+    mqttStatus = MQTTAgent_Init( &mqttAgentContext, &msgInterface, &networkBuffer, &transportInterface, stubGetTime, incomingCallback, incomingPacketContext );
+    TEST_ASSERT_EQUAL( MQTTBadParameter, mqttStatus );
+
+    msgInterface.send = stubSend;
+
+    mqttStatus = MQTTAgent_Init( &mqttAgentContext, &msgInterface, &networkBuffer, &transportInterface, stubGetTime, incomingCallback, incomingPacketContext );
+    TEST_ASSERT_EQUAL( MQTTBadParameter, mqttStatus );
+
+    msgInterface.recv = stubReceive;
+
+    mqttStatus = MQTTAgent_Init( &mqttAgentContext, &msgInterface, &networkBuffer, &transportInterface, stubGetTime, incomingCallback, incomingPacketContext );
+    TEST_ASSERT_EQUAL( MQTTBadParameter, mqttStatus );
+
+    msgInterface.releaseCommand = stubReleaseCommand;
+
+    mqttStatus = MQTTAgent_Init( &mqttAgentContext, &msgInterface, &networkBuffer, &transportInterface, stubGetTime, incomingCallback, incomingPacketContext );
+    TEST_ASSERT_EQUAL( MQTTBadParameter, mqttStatus );
+
+    msgInterface.getCommand = stubGetCommand;
 
     /* MQTT_Init() should check the network buffer. */
     MQTT_Init_ExpectAnyArgsAndReturn( MQTTBadParameter );
-    mqttStatus = MQTTAgent_Init( &mqttAgentContext, &msgInterface, NULL, &transportInterface, getTime, incomingCallback, incomingPacketContext );
+    mqttStatus = MQTTAgent_Init( &mqttAgentContext, &msgInterface, NULL, &transportInterface, stubGetTime, incomingCallback, incomingPacketContext );
     TEST_ASSERT_EQUAL( MQTTBadParameter, mqttStatus );
 
 }
@@ -966,7 +483,7 @@
     bool sessionPresent = true;
     MQTTStatus_t mqttStatus;
     MQTTAgentContext_t mqttAgentContext;
-    Command_t command;
+    Command_t command = { 0 };
 
     setupAgentContext( &mqttAgentContext );
 
@@ -979,12 +496,360 @@
     TEST_ASSERT_EQUAL( 0, mqttAgentContext.pPendingAcks[ 1 ].packetId );
     TEST_ASSERT_EQUAL( NULL, mqttAgentContext.pPendingAcks[ 1 ].pOriginalCommand );
 
-    command.pCommandCompleteCallback = mockCommandCallback;
+    command.pCommandCompleteCallback = stubCompletionCallback;
     mqttAgentContext.pPendingAcks[ 1 ].packetId = 1U;
     mqttAgentContext.pPendingAcks[ 1 ].pOriginalCommand = &command;
     /* Check that command callback is called if it is specified to indicate network error. */
     mqttStatus = MQTTAgent_ResumeSession( &mqttAgentContext, false );
     TEST_ASSERT_EQUAL_INT( 1, commandCompleteCallbackCount );
     TEST_ASSERT_EQUAL( MQTTSuccess, mqttStatus );
->>>>>>> 65307c5a
+}
+
+/* ========================================================================== */
+
+/**
+ * @brief Test error cases when a command cannot be obtained.
+ */
+void test_MQTTAgent_Ping_Command_Allocation_Failure( void )
+{
+    MQTTAgentContext_t agentContext = { 0 };
+    MQTTStatus_t mqttStatus;
+    CommandInfo_t commandInfo = { 0 };
+    Command_t command = { 0 };
+
+    setupAgentContext( &agentContext );
+
+    pCommandToReturn = NULL;
+    mqttStatus = MQTTAgent_Ping( &agentContext, &commandInfo );
+    TEST_ASSERT_EQUAL( MQTTNoMemory, mqttStatus );
+}
+
+/**
+ * @brief Test error case when a command cannot be enqueued.
+ */
+void test_MQTTAgent_Ping_Command_Send_Failure( void )
+{
+    MQTTAgentContext_t agentContext = { 0 };
+    MQTTStatus_t mqttStatus;
+    CommandInfo_t commandInfo = { 0 };
+    Command_t command = { 0 };
+
+    setupAgentContext( &agentContext );
+
+    pCommandToReturn = &command;
+    agentContext.agentInterface.send = stubSendFail;
+    mqttStatus = MQTTAgent_Ping( &agentContext, &commandInfo );
+    TEST_ASSERT_EQUAL( MQTTSendFailed, mqttStatus );
+    /* Test that the command was released. */
+    TEST_ASSERT_EQUAL_INT( 1, commandReleaseCallCount );
+    /* Also test that the command was set. */
+    TEST_ASSERT_EQUAL( PING, command.commandType );
+}
+
+/**
+ * @brief Test that a bad parameter is returned when there
+ * is no more space to store a pending acknowledgment for
+ * a command that expects one.
+ */
+void test_MQTTAgent_Subscribe_No_Ack_Space( void )
+{
+    MQTTAgentContext_t agentContext;
+    MQTTStatus_t mqttStatus;
+    CommandInfo_t commandInfo = { 0 };
+    Command_t command = { 0 };
+    MQTTSubscribeInfo_t subscribeInfo = { 0 };
+    MQTTAgentSubscribeArgs_t subscribeArgs = { 0 };
+    int i;
+
+    setupAgentContext( &agentContext );
+    pCommandToReturn = &command;
+
+    /* No space in pending ack list. */
+    for( i = 0; i < MQTT_AGENT_MAX_OUTSTANDING_ACKS; i++ )
+    {
+        agentContext.pPendingAcks[ i ].packetId = ( i + 1 );
+    }
+
+    subscribeArgs.pSubscribeInfo = &subscribeInfo;
+    subscribeArgs.numSubscriptions = 1U;
+    mqttStatus = MQTTAgent_Subscribe( &agentContext, &subscribeArgs, &commandInfo );
+    TEST_ASSERT_EQUAL( MQTTNoMemory, mqttStatus );
+}
+
+/**
+ * @brief Test MQTTAgent_Subscribe() with invalid parameters.
+ */
+void test_MQTTAgent_Subscribe_Invalid_Parameters( void )
+{
+    MQTTAgentContext_t agentContext;
+    MQTTStatus_t mqttStatus;
+    CommandInfo_t commandInfo = { 0 };
+    Command_t command = { 0 };
+    MQTTSubscribeInfo_t subscribeInfo = { 0 };
+    MQTTAgentSubscribeArgs_t subscribeArgs = { 0 };
+
+    setupAgentContext( &agentContext );
+    pCommandToReturn = &command;
+
+    /* NULL parameters. */
+    mqttStatus = MQTTAgent_Subscribe( NULL, &subscribeArgs, &commandInfo );
+    TEST_ASSERT_EQUAL( MQTTBadParameter, mqttStatus );
+
+    mqttStatus = MQTTAgent_Subscribe( &agentContext, NULL, &commandInfo );
+    TEST_ASSERT_EQUAL( MQTTBadParameter, mqttStatus );
+
+    mqttStatus = MQTTAgent_Subscribe( &agentContext, &subscribeArgs, NULL );
+    TEST_ASSERT_EQUAL( MQTTBadParameter, mqttStatus );
+
+    /* Incorrect subscribe args. */
+    mqttStatus = MQTTAgent_Subscribe( &agentContext, &subscribeArgs, &commandInfo );
+    TEST_ASSERT_EQUAL( MQTTBadParameter, mqttStatus );
+
+    subscribeArgs.pSubscribeInfo = &subscribeInfo;
+    subscribeArgs.numSubscriptions = 0U;
+    mqttStatus = MQTTAgent_Subscribe( &agentContext, &subscribeArgs, &commandInfo );
+    TEST_ASSERT_EQUAL( MQTTBadParameter, mqttStatus );
+}
+
+/**
+ * @brief Test that MQTTAgent_Subscribe() works as intended.
+ */
+void test_MQTTAgent_Subscribe_success( void )
+{
+    MQTTAgentContext_t agentContext;
+    MQTTStatus_t mqttStatus;
+    CommandInfo_t commandInfo = { 0 };
+    Command_t command = { 0 };
+    MQTTSubscribeInfo_t subscribeInfo = { 0 };
+    MQTTAgentSubscribeArgs_t subscribeArgs = { 0 };
+
+    setupAgentContext( &agentContext );
+    pCommandToReturn = &command;
+
+    /* Success case. */
+    subscribeArgs.pSubscribeInfo = &subscribeInfo;
+    subscribeArgs.numSubscriptions = 1U;
+    mqttStatus = MQTTAgent_Subscribe( &agentContext, &subscribeArgs, &commandInfo );
+    TEST_ASSERT_EQUAL( MQTTSuccess, mqttStatus );
+    TEST_ASSERT_EQUAL_PTR( &command, globalMessageContext.pSentCommand );
+    TEST_ASSERT_EQUAL( SUBSCRIBE, command.commandType );
+    TEST_ASSERT_EQUAL_PTR( &subscribeArgs, command.pArgs );
+    TEST_ASSERT_NULL( command.pCommandCompleteCallback );
+}
+
+/**
+ * @brief Test MQTTAgent_Unsubscribe() with invalid parameters.
+ */
+void test_MQTTAgent_Unsubscribe_Invalid_Parameters( void )
+{
+    MQTTAgentContext_t agentContext;
+    MQTTStatus_t mqttStatus;
+    CommandInfo_t commandInfo = { 0 };
+    Command_t command = { 0 };
+    MQTTSubscribeInfo_t subscribeInfo = { 0 };
+    MQTTAgentSubscribeArgs_t subscribeArgs = { 0 };
+
+    setupAgentContext( &agentContext );
+    pCommandToReturn = &command;
+
+    /* NULL parameters. */
+    mqttStatus = MQTTAgent_Unsubscribe( NULL, &subscribeArgs, &commandInfo );
+    TEST_ASSERT_EQUAL( MQTTBadParameter, mqttStatus );
+
+    mqttStatus = MQTTAgent_Unsubscribe( &agentContext, NULL, &commandInfo );
+    TEST_ASSERT_EQUAL( MQTTBadParameter, mqttStatus );
+
+    mqttStatus = MQTTAgent_Unsubscribe( &agentContext, &subscribeArgs, NULL );
+    TEST_ASSERT_EQUAL( MQTTBadParameter, mqttStatus );
+
+    /* Incorrect subscribe args. */
+    mqttStatus = MQTTAgent_Unsubscribe( &agentContext, &subscribeArgs, &commandInfo );
+    TEST_ASSERT_EQUAL( MQTTBadParameter, mqttStatus );
+
+    subscribeArgs.pSubscribeInfo = &subscribeInfo;
+    subscribeArgs.numSubscriptions = 0U;
+    mqttStatus = MQTTAgent_Unsubscribe( &agentContext, &subscribeArgs, &commandInfo );
+    TEST_ASSERT_EQUAL( MQTTBadParameter, mqttStatus );
+}
+
+/**
+ * @brief Test that MQTTAgent_Unsubscribe() works as intended.
+ */
+void test_MQTTAgent_Unsubscribe_success( void )
+{
+    MQTTAgentContext_t agentContext;
+    MQTTStatus_t mqttStatus;
+    CommandInfo_t commandInfo = { 0 };
+    Command_t command = { 0 };
+    MQTTSubscribeInfo_t subscribeInfo = { 0 };
+    MQTTAgentSubscribeArgs_t subscribeArgs = { 0 };
+
+    setupAgentContext( &agentContext );
+    pCommandToReturn = &command;
+    commandInfo.cmdCompleteCallback = stubCompletionCallback;
+
+    /* Success case. */
+    subscribeArgs.pSubscribeInfo = &subscribeInfo;
+    subscribeArgs.numSubscriptions = 1U;
+    mqttStatus = MQTTAgent_Unsubscribe( &agentContext, &subscribeArgs, &commandInfo );
+    TEST_ASSERT_EQUAL( MQTTSuccess, mqttStatus );
+    TEST_ASSERT_EQUAL_PTR( &command, globalMessageContext.pSentCommand );
+    TEST_ASSERT_EQUAL( UNSUBSCRIBE, command.commandType );
+    TEST_ASSERT_EQUAL_PTR( &subscribeArgs, command.pArgs );
+    TEST_ASSERT_EQUAL_PTR( stubCompletionCallback, command.pCommandCompleteCallback );
+}
+
+/* ========================================================================== */
+
+/**
+ * @brief Test that MQTTAgent_Publish() works as intended.
+ */
+void test_MQTTAgent_Publish( void )
+{
+    MQTTAgentContext_t agentContext;
+    MQTTStatus_t mqttStatus;
+    CommandInfo_t commandInfo = { 0 };
+    Command_t command = { 0 };
+    MQTTPublishInfo_t publishInfo = { 0 };
+
+    setupAgentContext( &agentContext );
+    pCommandToReturn = &command;
+    commandInfo.cmdCompleteCallback = stubCompletionCallback;
+
+    /* TODO: Implement this. */
+}
+
+/* ========================================================================== */
+
+/**
+ * @brief Test MQTTAgent_ProcessLoop() with invalid parameters.
+ */
+void test_MQTTAgent_ProcessLoop_Invalid_Params( void )
+{
+    /* Call the common helper function with the function pointer and name. */
+    invalidParamsTestFunc( MQTTAgent_ProcessLoop, "Function=MQTTAgent_ProcessLoop" );
+}
+
+/**
+ * @brief Test that MQTTAgent_ProcessLoop() works as intended.
+ */
+void test_MQTTAgent_ProcessLoop_success( void )
+{
+    MQTTAgentContext_t agentContext;
+    MQTTStatus_t mqttStatus;
+    CommandInfo_t commandInfo = { 0 };
+    Command_t command = { 0 };
+
+    setupAgentContext( &agentContext );
+    pCommandToReturn = &command;
+
+    /* Success case. */
+    mqttStatus = MQTTAgent_ProcessLoop( &agentContext, &commandInfo );
+    TEST_ASSERT_EQUAL( MQTTSuccess, mqttStatus );
+    TEST_ASSERT_EQUAL_PTR( &command, globalMessageContext.pSentCommand );
+    TEST_ASSERT_EQUAL( PROCESSLOOP, command.commandType );
+    TEST_ASSERT_NULL( command.pArgs );
+    TEST_ASSERT_NULL( command.pCommandCompleteCallback );
+}
+
+/* ========================================================================== */
+
+/**
+ * @brief Test MQTTAgent_Disconnect() with invalid parameters.
+ */
+void test_MQTTAgent_Disconnect_Invalid_Params( void )
+{
+    /* Call the common helper function with the function pointer and name. */
+    invalidParamsTestFunc( MQTTAgent_Disconnect, "Function=MQTTAgent_Disconnect" );
+}
+
+/**
+ * @brief Test that MQTTAgent_Disconnect() works as intended.
+ */
+void test_MQTTAgent_Disconnect_success( void )
+{
+    MQTTAgentContext_t agentContext;
+    MQTTStatus_t mqttStatus;
+    CommandInfo_t commandInfo = { 0 };
+    Command_t command = { 0 };
+
+    setupAgentContext( &agentContext );
+    pCommandToReturn = &command;
+    commandInfo.cmdCompleteCallback = stubCompletionCallback;
+
+    /* Success case. */
+    mqttStatus = MQTTAgent_Disconnect( &agentContext, &commandInfo );
+    TEST_ASSERT_EQUAL( MQTTSuccess, mqttStatus );
+    TEST_ASSERT_EQUAL_PTR( &command, globalMessageContext.pSentCommand );
+    TEST_ASSERT_EQUAL( DISCONNECT, command.commandType );
+    TEST_ASSERT_NULL( command.pArgs );
+    TEST_ASSERT_EQUAL_PTR( stubCompletionCallback, command.pCommandCompleteCallback );
+}
+
+/* ========================================================================== */
+
+/**
+ * @brief Test MQTTAgent_Disconnect() with invalid parameters.
+ */
+void test_MQTTAgent_Ping_Invalid_Params( void )
+{
+    /* Call the common helper function with the function pointer and name. */
+    invalidParamsTestFunc( MQTTAgent_Ping, "Function=MQTTAgent_Ping" );
+}
+
+/**
+ * @brief Test that MQTTAgent_Ping() works as intended.
+ */
+void test_MQTTAgent_Ping_success( void )
+{
+    MQTTAgentContext_t agentContext;
+    MQTTStatus_t mqttStatus;
+    CommandInfo_t commandInfo = { 0 };
+    Command_t command = { 0 };
+
+    setupAgentContext( &agentContext );
+    pCommandToReturn = &command;
+    commandInfo.cmdCompleteCallback = stubCompletionCallback;
+
+    /* Success case. */
+    mqttStatus = MQTTAgent_Ping( &agentContext, &commandInfo );
+    TEST_ASSERT_EQUAL( MQTTSuccess, mqttStatus );
+    TEST_ASSERT_EQUAL_PTR( &command, globalMessageContext.pSentCommand );
+    TEST_ASSERT_EQUAL( PING, command.commandType );
+    TEST_ASSERT_NULL( command.pArgs );
+    TEST_ASSERT_EQUAL_PTR( stubCompletionCallback, command.pCommandCompleteCallback );
+}
+
+/* ========================================================================== */
+
+/**
+ * @brief Test MQTTAgent_Terminate() with invalid parameters.
+ */
+void test_MQTTAgent_Terminate_Invalid_Params( void )
+{
+    /* Call the common helper function with the function pointer and name. */
+    invalidParamsTestFunc( MQTTAgent_Terminate, "Function=MQTTAgent_Terminate" );
+}
+
+/**
+ * @brief Test that MQTTAgent_Terminate() works as intended.
+ */
+void test_MQTTAgent_Terminate_success( void )
+{
+    MQTTAgentContext_t agentContext;
+    MQTTStatus_t mqttStatus;
+    CommandInfo_t commandInfo = { 0 };
+    Command_t command = { 0 };
+
+    setupAgentContext( &agentContext );
+    pCommandToReturn = &command;
+    commandInfo.cmdCompleteCallback = stubCompletionCallback;
+
+    /* Success case. */
+    mqttStatus = MQTTAgent_Terminate( &agentContext, &commandInfo );
+    TEST_ASSERT_EQUAL( MQTTSuccess, mqttStatus );
+    TEST_ASSERT_EQUAL_PTR( &command, globalMessageContext.pSentCommand );
+    TEST_ASSERT_EQUAL( TERMINATE, command.commandType );
+    TEST_ASSERT_NULL( command.pArgs );
+    TEST_ASSERT_EQUAL_PTR( stubCompletionCallback, command.pCommandCompleteCallback );
 }